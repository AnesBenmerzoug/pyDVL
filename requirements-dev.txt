--- conflicted
+++ resolved
@@ -1,21 +1,17 @@
+black[jupyter] == 22.10.0
+isort == 5.10.1
+jupyter
+mypy == 0.982
+nbconvert
+nbstripout == 0.6.1
+bump2version
+pre-commit == 2.20.0
+pytest
+pytest-cov
+pytest-mock
+pytest-timeout
+ray[default] >= 0.8
 tox
 tox-wheel
-pytest
-pytest-cov
-pytest-timeout
-<<<<<<< HEAD
-pre-commit == 2.20.0
-=======
-pytest-mock
-pre-commit
->>>>>>> 2e7b9223
-bump2version
-twine
-isort == 5.10.1
-black[jupyter] == 22.10.0
-jupyter
-nbconvert
-nbstripout == 0.6.1
-mypy == 0.982
 types-tqdm
-ray[default] >= 0.8+twine