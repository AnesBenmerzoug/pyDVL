tox
tox-wheel
pytest
pytest-timeout
<<<<<<< HEAD
jupyter
nbconvert
bump2version
pre-commit
mypy
=======
pre-commit
bump2version
twine
black
jupyter
nbconvert
>>>>>>> 03d5837f
<|MERGE_RESOLUTION|>--- conflicted
+++ resolved
@@ -2,17 +2,10 @@
 tox-wheel
 pytest
 pytest-timeout
-<<<<<<< HEAD
-jupyter
-nbconvert
-bump2version
-pre-commit
-mypy
-=======
 pre-commit
 bump2version
 twine
 black
 jupyter
 nbconvert
->>>>>>> 03d5837f
+mypy