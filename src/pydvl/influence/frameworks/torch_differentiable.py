"""
Contains methods for differentiating  a pyTorch model. Most of the methods focus
on ways to calculate matrix vector products. Moreover, it contains several
methods to invert the Hessian vector product. These are used to calculate the
influence of a training point on the model.
"""
import logging
from dataclasses import dataclass
from functools import partial
from typing import Any, Callable, List, Optional, Sequence, Tuple, Union

import numpy as np
import torch
import torch.nn as nn
from numpy.typing import NDArray
from scipy.sparse.linalg import ArpackNoConvergence
from torch import autograd
from torch.autograd import Variable
from torch.utils.data import DataLoader

from ...utils import maybe_progress
from .functional import get_hvp_function
from .twice_differentiable import InverseHvpResult, TwiceDifferentiable
from .util import align_structure, flatten_tensors_to_vector

__all__ = [
    "TorchTwiceDifferentiable",
    "solve_linear",
    "solve_batch_cg",
    "solve_lissa",
    "as_tensor",
    "stack",
    "cat",
    "zero_tensor",
    "transpose_tensor",
    "einsum",
    "mvp",
    "lanzcos_low_rank_hessian_approx",
]

logger = logging.getLogger(__name__)


def flatten_all(grad: torch.Tensor) -> torch.Tensor:
    """
    Simple function to flatten a pyTorch gradient for use in subsequent calculation
    """
    return torch.cat([el.reshape(-1) for el in grad])


def solve_linear(
    model: TwiceDifferentiable,
    training_data: DataLoader,
    b: torch.Tensor,
    *,
    hessian_perturbation: float = 0.0,
    progress: bool = False,
) -> InverseHvpResult:
    """Given a model and training data, it finds x s.t. $Hx = b$, with $H$ being
    the model hessian.

    :param model: A model wrapped in the TwiceDifferentiable interface.
    :param training_data: A DataLoader containing the training data.
    :param b: a vector or matrix, the right hand side of the equation $Hx = b$.
    :param hessian_perturbation: regularization of the hessian
    :param progress: If True, display progress bars.

    :return: An array that solves the inverse problem,
        i.e. it returns $x$ such that $Hx = b$, and a dictionary containing
        information about the solution.
    """

    all_x, all_y = [], []
    for x, y in training_data:
        all_x.append(x)
        all_y.append(y)
    all_x = cat(all_x)
    all_y = cat(all_y)
    hessian = model.hessian(all_x, all_y, progress=progress)
    matrix = hessian + hessian_perturbation * identity_tensor(
        model.num_params, device=model.device
    )
    info = {"hessian": hessian}
    return InverseHvpResult(x=torch.linalg.solve(matrix, b.T).T, info=info)


def solve_batch_cg(
    model: TwiceDifferentiable,
    training_data: DataLoader,
    b: torch.Tensor,
    *,
    hessian_perturbation: float = 0.0,
    x0: Optional[torch.Tensor] = None,
    rtol: float = 1e-7,
    atol: float = 1e-7,
    maxiter: Optional[int] = None,
    progress: bool = False,
) -> InverseHvpResult:
    """
    Given a model and training data, it uses conjugate gradient to calculate the
    inverse of the Hessian Vector Product. More precisely, it finds x s.t. $Hx =
    b$, with $H$ being the model hessian. For more info, see
    `Wikipedia <https://en.wikipedia.org/wiki/Conjugate_gradient_method>`_

    :param model: A model wrapped in the TwiceDifferentiable interface.
    :param training_data: A DataLoader containing the training data.
    :param b: a vector or matrix, the right hand side of the equation $Hx = b$.
    :param hessian_perturbation: regularization of the hessian
    :param x0: initial guess for hvp. If None, defaults to b
    :param rtol: maximum relative tolerance of result
    :param atol: absolute tolerance of result
    :param maxiter: maximum number of iterations. If None, defaults to 10*len(b)
    :param progress: If True, display progress bars.

    :return: A matrix of shape [NxP] with each line being a solution of $Ax=b$,
        and a dictionary containing information about the convergence of CG, one
        entry for each line of the matrix.
    """
    total_grad_xy = 0
    total_points = 0
    for x, y in maybe_progress(training_data, progress, desc="Batch Train Gradients"):
        grad_xy, _ = model.grad(x, y)
        total_grad_xy += grad_xy * len(x)
        total_points += len(x)
    backprop_on = model.parameters
    reg_hvp = lambda v: mvp(
        total_grad_xy / total_points, v, backprop_on
    ) + hessian_perturbation * v.type(torch.float64)
    batch_cg = torch.zeros_like(b)
    info = {}
    for idx, bi in enumerate(maybe_progress(b, progress, desc="Conjugate gradient")):
        batch_result, batch_info = solve_cg(
            reg_hvp, bi, x0=x0, rtol=rtol, atol=atol, maxiter=maxiter
        )
        batch_cg[idx] = batch_result
        info[f"batch_{idx}"] = batch_info
    return InverseHvpResult(x=batch_cg, info=info)


def solve_cg(
    hvp: Callable[[torch.Tensor], torch.Tensor],
    b: torch.Tensor,
    *,
    x0: Optional[torch.Tensor] = None,
    rtol: float = 1e-7,
    atol: float = 1e-7,
    maxiter: Optional[int] = None,
) -> InverseHvpResult:
    """Conjugate gradient solver for the Hessian vector product

    :param hvp: a Callable Hvp, operating with tensors of size N
    :param b: a vector or matrix, the right hand side of the equation $Hx = b$.
    :param x0: initial guess for hvp
    :param rtol: maximum relative tolerance of result
    :param atol: absolute tolerance of result
    :param maxiter: maximum number of iterations. If None, defaults to 10*len(b)

    :return: A vector x, solution of $Ax=b$, and a dictionary containing
        information about the convergence of CG.
    """
    if x0 is None:
        x0 = torch.clone(b)
    if maxiter is None:
        maxiter = len(b) * 10

    y_norm = torch.sum(torch.matmul(b, b)).item()
    stopping_val = max([rtol**2 * y_norm, atol**2])

    x = x0
    p = r = (b - hvp(x)).squeeze().type(torch.float64)
    gamma = torch.sum(torch.matmul(r, r)).item()
    optimal = False

    for k in range(maxiter):
        if gamma < stopping_val:
            optimal = True
            break
        Ap = hvp(p).squeeze()
        alpha = gamma / torch.sum(torch.matmul(p, Ap)).item()
        x += alpha * p
        r -= alpha * Ap
        gamma_ = torch.sum(torch.matmul(r, r)).item()
        beta = gamma_ / gamma
        gamma = gamma_
        p = r + beta * p

    info = {"niter": k, "optimal": optimal, "gamma": gamma}
    return InverseHvpResult(x=x, info=info)


def solve_lissa(
    model: TwiceDifferentiable,
    training_data: DataLoader,
    b: torch.Tensor,
    *,
    hessian_perturbation: float = 0.0,
    maxiter: int = 1000,
    dampen: float = 0.0,
    scale: float = 10.0,
    h0: Optional[torch.Tensor] = None,
    rtol: float = 1e-4,
    progress: bool = False,
) -> InverseHvpResult:
    r"""
    Uses LISSA, Linear time Stochastic Second-Order Algorithm, to iteratively
    approximate the inverse Hessian. More precisely, it finds x s.t. $Hx = b$,
    with $H$ being the model's second derivative wrt. the parameters.
    This is done with the update

    $$H^{-1}_{j+1} b = b + (I - d) \ H - \frac{H^{-1}_j b}{s},$$

    where $I$ is the identity matrix, $d$ is a dampening term and $s$ a scaling
    factor that are applied to help convergence. For details, see
    :footcite:t:`koh_understanding_2017` and the original paper
    :footcite:t:`agarwal_2017_second`.

    :param model: A model wrapped in the TwiceDifferentiable interface.
    :param training_data: A DataLoader containing the training data.
    :param b: a vector or matrix, the right hand side of the equation $Hx = b$.
    :param hessian_perturbation: regularization of the hessian
    :param progress: If True, display progress bars.
    :param maxiter: maximum number of iterations,
    :param dampen: dampening factor, defaults to 0 for no dampening
    :param scale: scaling factor, defaults to 10
    :param h0: initial guess for hvp

    :return: A matrix of shape [NxP] with each line being a solution of $Ax=b$,
        and a dictionary containing information about the accuracy of the solution.
    """
    if h0 is None:
        h_estimate = torch.clone(b)
    else:
        h_estimate = h0
    shuffled_training_data = DataLoader(
        training_data.dataset, training_data.batch_size, shuffle=True
    )

    def lissa_step(
        h: torch.Tensor, reg_hvp: Callable[[torch.Tensor], torch.Tensor]
    ) -> torch.Tensor:
        """Given an estimate of the hessian inverse and the regularised hessian
        vector product, it computes the next estimate.

        :param h: an estimate of the hessian inverse
        :param reg_hvp: regularised hessian vector product
        :return: the next estimate of the hessian inverse
        """
        return b + (1 - dampen) * h - reg_hvp(h) / scale

    for _ in maybe_progress(range(maxiter), progress, desc="Lissa"):
        x, y = next(iter(shuffled_training_data))
        grad_xy, _ = model.grad(x, y)
        reg_hvp = lambda v: mvp(grad_xy, v, model.parameters) + hessian_perturbation * v
        residual = lissa_step(h_estimate, reg_hvp) - h_estimate
        h_estimate += residual
        if torch.isnan(h_estimate).any():
            raise RuntimeError("NaNs in h_estimate. Increase scale or dampening.")
        max_residual = torch.max(torch.abs(residual / h_estimate))
        if max_residual < rtol:
            break
    mean_residual = torch.mean(torch.abs(residual / h_estimate))
    logger.info(
        f"Terminated Lissa with {max_residual*100:.2f} % max residual."
        f" Mean residual: {mean_residual*100:.5f} %"
    )
    info = {
        "max_perc_residual": max_residual * 100,
        "mean_perc_residual": mean_residual * 100,
    }
    return InverseHvpResult(x=h_estimate / scale, info=info)


def as_tensor(a: Any, warn=True, **kwargs) -> torch.Tensor:
    """Converts an array into a torch tensor

    :param a: array to convert to tensor
    :param warn: if True, warns that a will be converted
    """
    if warn and not isinstance(a, torch.Tensor):
        logger.warning("Converting tensor to type torch.Tensor.")
    return torch.as_tensor(a, **kwargs)


def stack(a: Sequence[torch.Tensor], **kwargs) -> torch.Tensor:
    """Stacks a sequence of tensors into a single torch tensor"""
    return torch.stack(a, **kwargs)


def cat(a: Sequence[torch.Tensor], **kwargs) -> torch.Tensor:
    """Concatenates a sequence of tensors into a single torch tensor"""
    return torch.cat(a, **kwargs)


def zero_tensor(
    shape: Sequence[int], dtype: Union[np.dtype, torch.dtype], **kwargs
) -> torch.Tensor:
    """Returns a tensor of shape :attr:`shape` filled with zeros."""
    if isinstance(dtype, np.dtype):
        dtype = getattr(torch, dtype.name)
    return torch.zeros(shape, dtype=dtype, **kwargs)


def transpose_tensor(a: torch.Tensor, dim0: int, dim1: int) -> torch.Tensor:
    return torch.transpose(a, dim0, dim1)


def einsum(equation, *operands) -> torch.Tensor:
    """Sums the product of the elements of the input :attr:`operands` along dimensions specified using a notation
    based on the Einstein summation convention.
    """
    return torch.einsum(equation, *operands)


def identity_tensor(dim: int, **kwargs) -> torch.Tensor:
    return torch.eye(dim, dim, **kwargs)


def mvp(
    grad_xy: torch.Tensor,
    v: torch.Tensor,
    backprop_on: torch.Tensor,
    *,
    progress: bool = False,
) -> torch.Tensor:
    """
    Calculates second order derivative of the model along directions v.
    This second order derivative can be selected through the backprop_on argument.

    :param grad_xy: an array [P] holding the gradients of the model
        parameters wrt input $x$ and labels $y$, where P is the number of
        parameters of the model. It is typically obtained through
        self.grad.
    :param v: An array ([DxP] or even one dimensional [D]) which
        multiplies the matrix, where D is the number of directions.
    :param progress: True, iff progress shall be printed.
    :param backprop_on: tensor used in the second backpropagation (the first
        one is along $x$ and $y$ as defined via grad_xy).
    :returns: A matrix representing the implicit matrix vector product
        of the model along the given directions. Output shape is [DxP] if
        backprop_on is None, otherwise [DxM], with M the number of elements
        of backprop_on.
    """
    device = grad_xy.device
    v = as_tensor(v, warn=False).to(device)
    if v.ndim == 1:
        v = v.unsqueeze(0)

    z = (grad_xy * Variable(v)).sum(dim=1)

    mvp = []
    for i in maybe_progress(range(len(z)), progress, desc="MVP"):
        mvp.append(flatten_all(autograd.grad(z[i], backprop_on, retain_graph=True)))
    mvp = torch.stack([grad.contiguous().view(-1) for grad in mvp])
    return mvp.detach()  # type: ignore


class TorchTwiceDifferentiable(
    TwiceDifferentiable[torch.Tensor, nn.Module, torch.device]
):
    def __init__(
        self,
        model: nn.Module,
        loss: Callable[[torch.Tensor, torch.Tensor], torch.Tensor],
        *,
        device: torch.device = torch.device(
            "cuda" if torch.cuda.is_available() else "cpu"
        ),
    ):
        r"""
        :param model: A (differentiable) function.
        :param loss: :param loss: A differentiable scalar loss $L(\hat{y}, y)$,
            mapping a prediction and a target to a real value.
        :param device: device to use for computations. Defaults to cuda if available.
        """
<<<<<<< HEAD
    Args:
        model: A torch.nn.Module representing a (differentiable) function f(x).
        loss: Loss function L(f(x), y) maps a prediction and a target to a single value.
        """
        if not _TORCH_INSTALLED:
            raise RuntimeWarning("This function requires PyTorch.")

        self.model = model
=======
        if model.training:
            logger.warning(
                "Passed model not in evaluation mode. This can create several issues in influence "
                "computation, e.g. due to batch normalization. Please call model.eval() before "
                "computing influences."
            )
        self.model = model.to(device)
>>>>>>> e42c3048
        self.loss = loss
        self.device = device

    @property
    def parameters(self) -> List[torch.Tensor]:
        """Returns all the model parameters that require differentiating"""
        return [
            param for param in self.model.parameters() if param.requires_grad == True
        ]

    @property
    def num_params(self) -> int:
<<<<<<< HEAD
        """Returns the number of parameters of the model"""
        model_parameters = filter(lambda p: p.requires_grad, self.model.parameters())
        return sum([np.prod(p.size()) for p in model_parameters])
=======
        """
        Get number of parameters of model f.
        :returns: Number of parameters as integer.
        """
        return sum([np.prod(p.size()) for p in self.parameters])
>>>>>>> e42c3048

    def split_grad(
        self, x: torch.Tensor, y: torch.Tensor, *, progress: bool = False
    ) -> torch.Tensor:
        """
<<<<<<< HEAD
        Calculates gradient of model parameters wrt each x[i] and y[i] and then
        returns an array of size [N, P] with N number of points (length of x and y) and P
        number of parameters of the model.
        Args:
            x: A np.ndarray [NxD] representing the features x_i.
            y: A np.ndarray [NxK] representing the predicted target values y_i.
            progress: True, iff progress shall be printed.

        Returns:
            An array [NxP] representing the gradients with respect to all parameters
                of the model.
=======
        Calculates gradient of model parameters wrt each $x[i]$ and $y[i]$ and then
        returns a array of size [N, P] with N number of points (length of x and y) and P
        number of parameters of the model.

        :param x: An array [NxD] representing the features $x_i$.
        :param y: An array [NxK] representing the predicted target values $y_i$.
        :param progress: True, iff progress shall be printed.
        :returns: An array [NxP] representing the gradients with respect to
            all parameters of the model.
>>>>>>> e42c3048
        """
        x = as_tensor(x, warn=False).to(self.device).unsqueeze(1)
        y = as_tensor(y, warn=False).to(self.device)

        grads = []
        for i in maybe_progress(range(len(x)), progress, desc="Split Gradient"):
            grads.append(
                flatten_all(
                    autograd.grad(
                        self.loss(torch.squeeze(self.model(x[i])), torch.squeeze(y[i])),
                        self.parameters,
                    )
                ).detach()
            )

        return torch.stack(grads, axis=0)

    def grad(
        self, x: torch.Tensor, y: torch.Tensor, *, x_requires_grad: bool = False
    ) -> Tuple[torch.Tensor, torch.Tensor]:
        """
<<<<<<< HEAD
        Calculates gradient of model parameters wrt x and y.
    Args:
            x: A np.ndarray [NxD] representing the features x_i.
            y: A np.ndarray [NxK] representing the predicted target values y_i.
            progress: True, iff progress shall be printed.
        Returns:
            A tuple where:
                - first element is a np.ndarray [P] with the gradients of the model.
                - second element is the input to the model as a grad parameters.
                  This can be used for further differentiation.
        """
        x = torch.as_tensor(x).requires_grad_(True)
        y = torch.as_tensor(y)
=======
        Calculates gradient of model parameters wrt the model parameters.
>>>>>>> e42c3048

        :param x: A matrix [NxD] representing the features $x_i$.
        :param y: A matrix [NxK] representing the target values $y_i$.
        :param x_requires_grad: If True, the input $x$ is marked as requiring
            gradients. This is important for further differentiation on input
            parameters.
        :returns: A tuple where the first element is an array [P] with the
            gradients of the model and second element is the input to the model
            as a grad parameters. This can be used for further differentiation.
        """
        x = as_tensor(x, warn=False).to(self.device).requires_grad_(x_requires_grad)
        y = as_tensor(y, warn=False).to(self.device)

        loss_value = self.loss(torch.squeeze(self.model(x)), torch.squeeze(y))
        grad_f = torch.autograd.grad(loss_value, self.parameters, create_graph=True)
        return flatten_all(grad_f), x

<<<<<<< HEAD
    def mvp(
        self,
        grad_xy: Union["NDArray", "torch.Tensor"],
        v: Union["NDArray", "torch.Tensor"],
        progress: bool = False,
        backprop_on: Optional["torch.Tensor"] = None,
    ) -> "NDArray":
        """
        Calculates second order derivative of the model along directions v.
        This second order derivative can be on the model parameters or on another input parameter, 
        selected via the backprop_on argument.

    Args:
            grad_xy: an array [P] holding the gradients of the model parameters wrt input x and labels y, \
            where P is the number of parameters of the model. It is typically obtained through self.grad.
            v: A np.ndarray [DxP] or a one dimensional np.array [D] which multiplies the Hessian, \
            where D is the number of directions.
            progress: True, iff progress shall be printed.
            backprop_on: tensor used in the second backpropagation (the first one is along x and y as defined \
            via grad_xy). If None, the model parameters are used.

        Returns:
            An array representing the implicit matrix vector product of the model
                along the given directions. Output shape is [DxP] if backprop_on is None,
                otherwise [DxM], with M the number of elements of backprop_on.
=======
    def hessian(
        self, x: torch.Tensor, y: torch.Tensor, *, progress: bool = False
    ) -> torch.Tensor:
        """Calculates the explicit hessian of model parameters given data ($x$ and $y$).
        :param x: A matrix [NxD] representing the features $x_i$.
        :param y: A matrix [NxK] representing the target values $y_i$.
        :param progress: ``True`` to display progress.
        :returns: the hessian of the model, i.e. the second derivative wrt. the model parameters.
>>>>>>> e42c3048
        """
        x = x.to(self.device)
        y = y.to(self.device)
        grad_xy, _ = self.grad(x, y)
        return mvp(
            grad_xy,
            torch.eye(self.num_params, self.num_params, device=self.device),
            self.parameters,
            progress=progress,
        )


@dataclass
class LowRankProductRepresentation:
    """
    Representation of a low rank product of the form $H = V D V^T$, where D is a diagonal matrix and
    V is orthogonal
    :param eigen_vals: diagonal of D
    :param projections: the matrix V
    """

    eigen_vals: torch.Tensor
    projections: torch.Tensor


def solve_arnoldi(
    model: TorchTwiceDifferentiable,
    training_data: DataLoader,
    b: torch.Tensor,
    *,
    hessian_perturbation: float = 0.0,
    rank_estimate: int = 10,
    krylov_dimension: Optional[int] = None,
    low_rank_representation: Optional[LowRankProductRepresentation] = None,
    tol: float = 1e-6,
    max_iter: Optional[int] = None,
    eigen_computation_on_gpu: bool = False,
) -> InverseHvpResult:

    """
    Solves the linear system Hx = b, where H is the Hessian of the model's loss function and b is the given right-hand
    side vector. The Hessian is approximated using a low-rank representation.

    :param model: A PyTorch model instance that is twice differentiable, wrapped into :class:`TorchTwiceDifferential`.
                  The Hessian will be calculated with respect to this model's parameters.
    :param training_data: A DataLoader instance that provides the model's training data.
                          Used in calculating the Hessian-vector products.
    :param b: The right-hand side vector in the system Hx = b.
    :param hessian_perturbation: Optional regularization parameter added to the Hessian-vector product
                                 for numerical stability.
    :param rank_estimate: The number of eigenvalues and corresponding eigenvectors to compute.
                          Represents the desired rank of the Hessian approximation.
    :param krylov_dimension: The number of Krylov vectors to use for the Lanczos method.
                             If not provided, it defaults to $min(model.num_parameters, max(2*rank_estimate + 1, 20))$.
    :param low_rank_representation: A LowRankProductRepresentation instance containing a previously computed
                                    low-rank representation of the Hessian.
                                    If not provided, a new low-rank representation will be computed,
                                    using provided parameters.
    :param tol: The stopping criteria for the Lanczos algorithm.
                If `low_rank_representation` is provided, this parameter is ignored.
    :param max_iter: The maximum number of iterations for the Lanczos method.
                     If `low_rank_representation` is provided, this parameter is ignored.
    :param eigen_computation_on_gpu: If True, tries to execute the eigen pair approximation on the model's
                                     device via cupy implementation.
                                     Make sure, that either your model is small enough or you use a
                                     small rank_estimate to fit your device's memory.
                                     If False, the eigen pair approximation is executed on the CPU by scipy wrapper to
                                     ARPACK.
    :return: Returns the solution vector x that satisfies the system Hx = b,
             where H is a low-rank approximation of the Hessian of the model's loss function.
    """

    if low_rank_representation is None:

        raw_hvp = get_hvp_function(
            model.model, model.loss, training_data, use_hessian_avg=True
        )
        params = dict(model.model.named_parameters())

        def hessian_vector_product(x: torch.Tensor) -> torch.Tensor:
            output = raw_hvp(align_structure(params, x))
            return flatten_tensors_to_vector(output.values())

        low_rank_representation = lanzcos_low_rank_hessian_approx(
            hessian_vp=hessian_vector_product,
            matrix_shape=(model.num_params, model.num_params),
            hessian_perturbation=hessian_perturbation,
            rank_estimate=rank_estimate,
            krylov_dimension=krylov_dimension,
            tol=tol,
            max_iter=max_iter,
            device=model.device if hasattr(model, "device") else None,
            eigen_computation_on_gpu=eigen_computation_on_gpu,
        )
    else:
        logger.info("Using provided low rank representation, ignoring other parameters")

    result = low_rank_representation.projections @ (
        torch.diag_embed(1.0 / low_rank_representation.eigen_vals)
        @ (low_rank_representation.projections.t() @ b.t())
    )
    return InverseHvpResult(
        x=result.t(),
        info={
            "eigenvalues": low_rank_representation.eigen_vals,
            "eigenvectors": low_rank_representation.projections,
        },
    )


def lanzcos_low_rank_hessian_approx(
    hessian_vp: Callable[[torch.Tensor], torch.Tensor],
    matrix_shape: Tuple[int, int],
    hessian_perturbation: float = 0.0,
    rank_estimate: int = 10,
    krylov_dimension: Optional[int] = None,
    tol: float = 1e-6,
    max_iter: Optional[int] = None,
    device: Optional[torch.device] = None,
    eigen_computation_on_gpu: bool = False,
    torch_dtype: torch.dtype = None,
) -> LowRankProductRepresentation:
    """
    Calculates a low-rank approximation of the Hessian matrix of the model's loss function using the implicitly
    restarted Lanczos algorithm.


    :param hessian_vp: A function that takes a vector and returns the product of the Hessian of the loss function
    :param matrix_shape: The shape of the matrix, represented by hessian vector product.
    :param hessian_perturbation: Optional regularization parameter added to the Hessian-vector product
                                 for numerical stability.
    :param rank_estimate: The number of eigenvalues and corresponding eigenvectors to compute.
                          Represents the desired rank of the Hessian approximation.
    :param krylov_dimension: The number of Krylov vectors to use for the Lanczos method.
                             If not provided, it defaults to $min(model.num_parameters, max(2*rank_estimate + 1, 20))$.
    :param tol: The stopping criteria for the Lanczos algorithm, which stops when the difference
                in the approximated eigenvalue is less than `tol`. Defaults to 1e-6.
    :param max_iter: The maximum number of iterations for the Lanczos method. If not provided, it defaults to
                     $10*model.num_parameters$
    :param device: The device to use for executing the hessian vector product.
    :param eigen_computation_on_gpu: If True, tries to execute the eigen pair approximation on the provided
                                     device via cupy implementation.
                                     Make sure, that either your model is small enough or you use a
                                     small rank_estimate to fit your device's memory.
                                     If False, the eigen pair approximation is executed on the CPU by scipy wrapper to
                                     ARPACK.
    :param torch_dtype: if not provided, current torch default dtype is used for conversion to torch
    :return: A `LowRankProductRepresentation` instance that contains the top (up until rank_estimate) eigenvalues
             and corresponding eigenvectors of the Hessian.
    """

    torch_dtype = torch.get_default_dtype() if torch_dtype is None else torch_dtype

    if eigen_computation_on_gpu:
        try:
            import cupy as cp
            from cupyx.scipy.sparse.linalg import LinearOperator, eigsh
            from torch.utils.dlpack import from_dlpack, to_dlpack
        except ImportError as e:
            raise ImportError(
                f"Try to install missing dependencies or set eigen_computation_on_gpu to False: {e}"
            )

        if device is None:
            raise ValueError(
                "Without setting an explicit device, cupy is not supported"
            )

        def to_torch_conversion_function(x):
            return from_dlpack(x.toDlpack()).to(torch_dtype)

        def mv(x):
            x = to_torch_conversion_function(x)
            y = hessian_vp(x) + hessian_perturbation * x
            return cp.from_dlpack(to_dlpack(y))

    else:
        from scipy.sparse.linalg import LinearOperator, eigsh

        def mv(x):
            x_torch = torch.as_tensor(x, device=device, dtype=torch_dtype)
            y: NDArray = (
                (hessian_vp(x_torch) + hessian_perturbation * x_torch)
                .detach()
                .cpu()
                .numpy()
            )
            return y

        to_torch_conversion_function = partial(torch.as_tensor, dtype=torch_dtype)

    try:

        eigen_vals, eigen_vecs = eigsh(
            LinearOperator(matrix_shape, matvec=mv),
            k=rank_estimate,
            maxiter=max_iter,
            tol=tol,
            ncv=krylov_dimension,
            return_eigenvectors=True,
        )

    except ArpackNoConvergence as e:
        logger.warning(
            f"ARPACK did not converge for parameters {max_iter=}, {tol=}, {krylov_dimension=}, "
            f"{rank_estimate=}. \n Returning the best approximation found so far. Use those with care or "
            f"modify parameters.\n Original error: {e}"
        )

        eigen_vals, eigen_vecs = e.eigenvalues, e.eigenvectors

    eigen_vals = to_torch_conversion_function(eigen_vals)
    eigen_vecs = to_torch_conversion_function(eigen_vecs)

    return LowRankProductRepresentation(eigen_vals, eigen_vecs)<|MERGE_RESOLUTION|>--- conflicted
+++ resolved
@@ -1,424 +1,71 @@
 """
-Contains methods for differentiating  a pyTorch model. Most of the methods focus
-on ways to calculate matrix vector products. Moreover, it contains several
-methods to invert the Hessian vector product. These are used to calculate the
-influence of a training point on the model.
+Contains all parts of pyTorch based machine learning model.
 """
-import logging
-from dataclasses import dataclass
-from functools import partial
-from typing import Any, Callable, List, Optional, Sequence, Tuple, Union
+from typing import TYPE_CHECKING, Callable, Optional, Tuple, Union
 
 import numpy as np
-import torch
-import torch.nn as nn
-from numpy.typing import NDArray
-from scipy.sparse.linalg import ArpackNoConvergence
-from torch import autograd
-from torch.autograd import Variable
-from torch.utils.data import DataLoader
 
 from ...utils import maybe_progress
-from .functional import get_hvp_function
-from .twice_differentiable import InverseHvpResult, TwiceDifferentiable
-from .util import align_structure, flatten_tensors_to_vector
+from ..types import TwiceDifferentiable
+
+try:
+    import torch
+    import torch.nn as nn
+    from torch import autograd
+    from torch.autograd import Variable
+
+    _TORCH_INSTALLED = True
+except ImportError:
+    _TORCH_INSTALLED = False
+
+if TYPE_CHECKING:
+    from numpy.typing import NDArray
 
 __all__ = [
     "TorchTwiceDifferentiable",
-    "solve_linear",
-    "solve_batch_cg",
-    "solve_lissa",
-    "as_tensor",
-    "stack",
-    "cat",
-    "zero_tensor",
-    "transpose_tensor",
-    "einsum",
-    "mvp",
-    "lanzcos_low_rank_hessian_approx",
 ]
 
-logger = logging.getLogger(__name__)
 
-
-def flatten_all(grad: torch.Tensor) -> torch.Tensor:
+def flatten_gradient(grad):
     """
     Simple function to flatten a pyTorch gradient for use in subsequent calculation
     """
     return torch.cat([el.reshape(-1) for el in grad])
 
 
-def solve_linear(
-    model: TwiceDifferentiable,
-    training_data: DataLoader,
-    b: torch.Tensor,
-    *,
-    hessian_perturbation: float = 0.0,
-    progress: bool = False,
-) -> InverseHvpResult:
-    """Given a model and training data, it finds x s.t. $Hx = b$, with $H$ being
-    the model hessian.
-
-    :param model: A model wrapped in the TwiceDifferentiable interface.
-    :param training_data: A DataLoader containing the training data.
-    :param b: a vector or matrix, the right hand side of the equation $Hx = b$.
-    :param hessian_perturbation: regularization of the hessian
-    :param progress: If True, display progress bars.
-
-    :return: An array that solves the inverse problem,
-        i.e. it returns $x$ such that $Hx = b$, and a dictionary containing
-        information about the solution.
+class TorchTwiceDifferentiable(TwiceDifferentiable):
+    """
+    Calculates second-derivative matrix vector products (Mvp) of a pytorch torch.nn.Module
     """
 
-    all_x, all_y = [], []
-    for x, y in training_data:
-        all_x.append(x)
-        all_y.append(y)
-    all_x = cat(all_x)
-    all_y = cat(all_y)
-    hessian = model.hessian(all_x, all_y, progress=progress)
-    matrix = hessian + hessian_perturbation * identity_tensor(
-        model.num_params, device=model.device
-    )
-    info = {"hessian": hessian}
-    return InverseHvpResult(x=torch.linalg.solve(matrix, b.T).T, info=info)
-
-
-def solve_batch_cg(
-    model: TwiceDifferentiable,
-    training_data: DataLoader,
-    b: torch.Tensor,
-    *,
-    hessian_perturbation: float = 0.0,
-    x0: Optional[torch.Tensor] = None,
-    rtol: float = 1e-7,
-    atol: float = 1e-7,
-    maxiter: Optional[int] = None,
-    progress: bool = False,
-) -> InverseHvpResult:
-    """
-    Given a model and training data, it uses conjugate gradient to calculate the
-    inverse of the Hessian Vector Product. More precisely, it finds x s.t. $Hx =
-    b$, with $H$ being the model hessian. For more info, see
-    `Wikipedia <https://en.wikipedia.org/wiki/Conjugate_gradient_method>`_
-
-    :param model: A model wrapped in the TwiceDifferentiable interface.
-    :param training_data: A DataLoader containing the training data.
-    :param b: a vector or matrix, the right hand side of the equation $Hx = b$.
-    :param hessian_perturbation: regularization of the hessian
-    :param x0: initial guess for hvp. If None, defaults to b
-    :param rtol: maximum relative tolerance of result
-    :param atol: absolute tolerance of result
-    :param maxiter: maximum number of iterations. If None, defaults to 10*len(b)
-    :param progress: If True, display progress bars.
-
-    :return: A matrix of shape [NxP] with each line being a solution of $Ax=b$,
-        and a dictionary containing information about the convergence of CG, one
-        entry for each line of the matrix.
-    """
-    total_grad_xy = 0
-    total_points = 0
-    for x, y in maybe_progress(training_data, progress, desc="Batch Train Gradients"):
-        grad_xy, _ = model.grad(x, y)
-        total_grad_xy += grad_xy * len(x)
-        total_points += len(x)
-    backprop_on = model.parameters
-    reg_hvp = lambda v: mvp(
-        total_grad_xy / total_points, v, backprop_on
-    ) + hessian_perturbation * v.type(torch.float64)
-    batch_cg = torch.zeros_like(b)
-    info = {}
-    for idx, bi in enumerate(maybe_progress(b, progress, desc="Conjugate gradient")):
-        batch_result, batch_info = solve_cg(
-            reg_hvp, bi, x0=x0, rtol=rtol, atol=atol, maxiter=maxiter
-        )
-        batch_cg[idx] = batch_result
-        info[f"batch_{idx}"] = batch_info
-    return InverseHvpResult(x=batch_cg, info=info)
-
-
-def solve_cg(
-    hvp: Callable[[torch.Tensor], torch.Tensor],
-    b: torch.Tensor,
-    *,
-    x0: Optional[torch.Tensor] = None,
-    rtol: float = 1e-7,
-    atol: float = 1e-7,
-    maxiter: Optional[int] = None,
-) -> InverseHvpResult:
-    """Conjugate gradient solver for the Hessian vector product
-
-    :param hvp: a Callable Hvp, operating with tensors of size N
-    :param b: a vector or matrix, the right hand side of the equation $Hx = b$.
-    :param x0: initial guess for hvp
-    :param rtol: maximum relative tolerance of result
-    :param atol: absolute tolerance of result
-    :param maxiter: maximum number of iterations. If None, defaults to 10*len(b)
-
-    :return: A vector x, solution of $Ax=b$, and a dictionary containing
-        information about the convergence of CG.
-    """
-    if x0 is None:
-        x0 = torch.clone(b)
-    if maxiter is None:
-        maxiter = len(b) * 10
-
-    y_norm = torch.sum(torch.matmul(b, b)).item()
-    stopping_val = max([rtol**2 * y_norm, atol**2])
-
-    x = x0
-    p = r = (b - hvp(x)).squeeze().type(torch.float64)
-    gamma = torch.sum(torch.matmul(r, r)).item()
-    optimal = False
-
-    for k in range(maxiter):
-        if gamma < stopping_val:
-            optimal = True
-            break
-        Ap = hvp(p).squeeze()
-        alpha = gamma / torch.sum(torch.matmul(p, Ap)).item()
-        x += alpha * p
-        r -= alpha * Ap
-        gamma_ = torch.sum(torch.matmul(r, r)).item()
-        beta = gamma_ / gamma
-        gamma = gamma_
-        p = r + beta * p
-
-    info = {"niter": k, "optimal": optimal, "gamma": gamma}
-    return InverseHvpResult(x=x, info=info)
-
-
-def solve_lissa(
-    model: TwiceDifferentiable,
-    training_data: DataLoader,
-    b: torch.Tensor,
-    *,
-    hessian_perturbation: float = 0.0,
-    maxiter: int = 1000,
-    dampen: float = 0.0,
-    scale: float = 10.0,
-    h0: Optional[torch.Tensor] = None,
-    rtol: float = 1e-4,
-    progress: bool = False,
-) -> InverseHvpResult:
-    r"""
-    Uses LISSA, Linear time Stochastic Second-Order Algorithm, to iteratively
-    approximate the inverse Hessian. More precisely, it finds x s.t. $Hx = b$,
-    with $H$ being the model's second derivative wrt. the parameters.
-    This is done with the update
-
-    $$H^{-1}_{j+1} b = b + (I - d) \ H - \frac{H^{-1}_j b}{s},$$
-
-    where $I$ is the identity matrix, $d$ is a dampening term and $s$ a scaling
-    factor that are applied to help convergence. For details, see
-    :footcite:t:`koh_understanding_2017` and the original paper
-    :footcite:t:`agarwal_2017_second`.
-
-    :param model: A model wrapped in the TwiceDifferentiable interface.
-    :param training_data: A DataLoader containing the training data.
-    :param b: a vector or matrix, the right hand side of the equation $Hx = b$.
-    :param hessian_perturbation: regularization of the hessian
-    :param progress: If True, display progress bars.
-    :param maxiter: maximum number of iterations,
-    :param dampen: dampening factor, defaults to 0 for no dampening
-    :param scale: scaling factor, defaults to 10
-    :param h0: initial guess for hvp
-
-    :return: A matrix of shape [NxP] with each line being a solution of $Ax=b$,
-        and a dictionary containing information about the accuracy of the solution.
-    """
-    if h0 is None:
-        h_estimate = torch.clone(b)
-    else:
-        h_estimate = h0
-    shuffled_training_data = DataLoader(
-        training_data.dataset, training_data.batch_size, shuffle=True
-    )
-
-    def lissa_step(
-        h: torch.Tensor, reg_hvp: Callable[[torch.Tensor], torch.Tensor]
-    ) -> torch.Tensor:
-        """Given an estimate of the hessian inverse and the regularised hessian
-        vector product, it computes the next estimate.
-
-        :param h: an estimate of the hessian inverse
-        :param reg_hvp: regularised hessian vector product
-        :return: the next estimate of the hessian inverse
-        """
-        return b + (1 - dampen) * h - reg_hvp(h) / scale
-
-    for _ in maybe_progress(range(maxiter), progress, desc="Lissa"):
-        x, y = next(iter(shuffled_training_data))
-        grad_xy, _ = model.grad(x, y)
-        reg_hvp = lambda v: mvp(grad_xy, v, model.parameters) + hessian_perturbation * v
-        residual = lissa_step(h_estimate, reg_hvp) - h_estimate
-        h_estimate += residual
-        if torch.isnan(h_estimate).any():
-            raise RuntimeError("NaNs in h_estimate. Increase scale or dampening.")
-        max_residual = torch.max(torch.abs(residual / h_estimate))
-        if max_residual < rtol:
-            break
-    mean_residual = torch.mean(torch.abs(residual / h_estimate))
-    logger.info(
-        f"Terminated Lissa with {max_residual*100:.2f} % max residual."
-        f" Mean residual: {mean_residual*100:.5f} %"
-    )
-    info = {
-        "max_perc_residual": max_residual * 100,
-        "mean_perc_residual": mean_residual * 100,
-    }
-    return InverseHvpResult(x=h_estimate / scale, info=info)
-
-
-def as_tensor(a: Any, warn=True, **kwargs) -> torch.Tensor:
-    """Converts an array into a torch tensor
-
-    :param a: array to convert to tensor
-    :param warn: if True, warns that a will be converted
-    """
-    if warn and not isinstance(a, torch.Tensor):
-        logger.warning("Converting tensor to type torch.Tensor.")
-    return torch.as_tensor(a, **kwargs)
-
-
-def stack(a: Sequence[torch.Tensor], **kwargs) -> torch.Tensor:
-    """Stacks a sequence of tensors into a single torch tensor"""
-    return torch.stack(a, **kwargs)
-
-
-def cat(a: Sequence[torch.Tensor], **kwargs) -> torch.Tensor:
-    """Concatenates a sequence of tensors into a single torch tensor"""
-    return torch.cat(a, **kwargs)
-
-
-def zero_tensor(
-    shape: Sequence[int], dtype: Union[np.dtype, torch.dtype], **kwargs
-) -> torch.Tensor:
-    """Returns a tensor of shape :attr:`shape` filled with zeros."""
-    if isinstance(dtype, np.dtype):
-        dtype = getattr(torch, dtype.name)
-    return torch.zeros(shape, dtype=dtype, **kwargs)
-
-
-def transpose_tensor(a: torch.Tensor, dim0: int, dim1: int) -> torch.Tensor:
-    return torch.transpose(a, dim0, dim1)
-
-
-def einsum(equation, *operands) -> torch.Tensor:
-    """Sums the product of the elements of the input :attr:`operands` along dimensions specified using a notation
-    based on the Einstein summation convention.
-    """
-    return torch.einsum(equation, *operands)
-
-
-def identity_tensor(dim: int, **kwargs) -> torch.Tensor:
-    return torch.eye(dim, dim, **kwargs)
-
-
-def mvp(
-    grad_xy: torch.Tensor,
-    v: torch.Tensor,
-    backprop_on: torch.Tensor,
-    *,
-    progress: bool = False,
-) -> torch.Tensor:
-    """
-    Calculates second order derivative of the model along directions v.
-    This second order derivative can be selected through the backprop_on argument.
-
-    :param grad_xy: an array [P] holding the gradients of the model
-        parameters wrt input $x$ and labels $y$, where P is the number of
-        parameters of the model. It is typically obtained through
-        self.grad.
-    :param v: An array ([DxP] or even one dimensional [D]) which
-        multiplies the matrix, where D is the number of directions.
-    :param progress: True, iff progress shall be printed.
-    :param backprop_on: tensor used in the second backpropagation (the first
-        one is along $x$ and $y$ as defined via grad_xy).
-    :returns: A matrix representing the implicit matrix vector product
-        of the model along the given directions. Output shape is [DxP] if
-        backprop_on is None, otherwise [DxM], with M the number of elements
-        of backprop_on.
-    """
-    device = grad_xy.device
-    v = as_tensor(v, warn=False).to(device)
-    if v.ndim == 1:
-        v = v.unsqueeze(0)
-
-    z = (grad_xy * Variable(v)).sum(dim=1)
-
-    mvp = []
-    for i in maybe_progress(range(len(z)), progress, desc="MVP"):
-        mvp.append(flatten_all(autograd.grad(z[i], backprop_on, retain_graph=True)))
-    mvp = torch.stack([grad.contiguous().view(-1) for grad in mvp])
-    return mvp.detach()  # type: ignore
-
-
-class TorchTwiceDifferentiable(
-    TwiceDifferentiable[torch.Tensor, nn.Module, torch.device]
-):
     def __init__(
         self,
-        model: nn.Module,
-        loss: Callable[[torch.Tensor, torch.Tensor], torch.Tensor],
-        *,
-        device: torch.device = torch.device(
-            "cuda" if torch.cuda.is_available() else "cpu"
-        ),
+        model: "nn.Module",
+        loss: Callable[["torch.Tensor", "torch.Tensor"], "torch.Tensor"],
     ):
-        r"""
-        :param model: A (differentiable) function.
-        :param loss: :param loss: A differentiable scalar loss $L(\hat{y}, y)$,
-            mapping a prediction and a target to a real value.
-        :param device: device to use for computations. Defaults to cuda if available.
         """
-<<<<<<< HEAD
-    Args:
-        model: A torch.nn.Module representing a (differentiable) function f(x).
-        loss: Loss function L(f(x), y) maps a prediction and a target to a single value.
+        Args:
+            model: A torch.nn.Module representing a (differentiable) function f(x).
+            loss: Loss function L(f(x), y) maps a prediction and a target to a single value.
         """
         if not _TORCH_INSTALLED:
             raise RuntimeWarning("This function requires PyTorch.")
 
         self.model = model
-=======
-        if model.training:
-            logger.warning(
-                "Passed model not in evaluation mode. This can create several issues in influence "
-                "computation, e.g. due to batch normalization. Please call model.eval() before "
-                "computing influences."
-            )
-        self.model = model.to(device)
->>>>>>> e42c3048
         self.loss = loss
-        self.device = device
 
-    @property
-    def parameters(self) -> List[torch.Tensor]:
-        """Returns all the model parameters that require differentiating"""
-        return [
-            param for param in self.model.parameters() if param.requires_grad == True
-        ]
-
-    @property
     def num_params(self) -> int:
-<<<<<<< HEAD
         """Returns the number of parameters of the model"""
         model_parameters = filter(lambda p: p.requires_grad, self.model.parameters())
         return sum([np.prod(p.size()) for p in model_parameters])
-=======
-        """
-        Get number of parameters of model f.
-        :returns: Number of parameters as integer.
-        """
-        return sum([np.prod(p.size()) for p in self.parameters])
->>>>>>> e42c3048
 
     def split_grad(
-        self, x: torch.Tensor, y: torch.Tensor, *, progress: bool = False
-    ) -> torch.Tensor:
+        self,
+        x: Union["NDArray", "torch.Tensor"],
+        y: Union["NDArray", "torch.Tensor"],
+        progress: bool = False,
+    ) -> "NDArray":
         """
-<<<<<<< HEAD
         Calculates gradient of model parameters wrt each x[i] and y[i] and then
         returns an array of size [N, P] with N number of points (length of x and y) and P
         number of parameters of the model.
@@ -430,73 +77,62 @@
         Returns:
             An array [NxP] representing the gradients with respect to all parameters
                 of the model.
-=======
-        Calculates gradient of model parameters wrt each $x[i]$ and $y[i]$ and then
-        returns a array of size [N, P] with N number of points (length of x and y) and P
-        number of parameters of the model.
+        """
+        x = torch.as_tensor(x).unsqueeze(1)
+        y = torch.as_tensor(y)
 
-        :param x: An array [NxD] representing the features $x_i$.
-        :param y: An array [NxK] representing the predicted target values $y_i$.
-        :param progress: True, iff progress shall be printed.
-        :returns: An array [NxP] representing the gradients with respect to
-            all parameters of the model.
->>>>>>> e42c3048
-        """
-        x = as_tensor(x, warn=False).to(self.device).unsqueeze(1)
-        y = as_tensor(y, warn=False).to(self.device)
+        params = [
+            param for param in self.model.parameters() if param.requires_grad == True
+        ]
 
-        grads = []
-        for i in maybe_progress(range(len(x)), progress, desc="Split Gradient"):
-            grads.append(
-                flatten_all(
-                    autograd.grad(
-                        self.loss(torch.squeeze(self.model(x[i])), torch.squeeze(y[i])),
-                        self.parameters,
-                    )
-                ).detach()
+        grads = [
+            flatten_gradient(
+                autograd.grad(
+                    self.loss(
+                        torch.squeeze(self.model(x[i])),
+                        torch.squeeze(y[i]),
+                    ),
+                    params,
+                )
             )
-
-        return torch.stack(grads, axis=0)
+            .detach()
+            .numpy()
+            for i in maybe_progress(
+                range(len(x)),
+                progress,
+                desc="Split Gradient",
+            )
+        ]
+        return np.stack(grads, axis=0)
 
     def grad(
-        self, x: torch.Tensor, y: torch.Tensor, *, x_requires_grad: bool = False
-    ) -> Tuple[torch.Tensor, torch.Tensor]:
+        self,
+        x: Union["NDArray", "torch.Tensor"],
+        y: Union["NDArray", "torch.Tensor"],
+    ) -> Tuple["NDArray", "torch.Tensor"]:
         """
-<<<<<<< HEAD
-        Calculates gradient of model parameters wrt x and y.
-    Args:
-            x: A np.ndarray [NxD] representing the features x_i.
-            y: A np.ndarray [NxK] representing the predicted target values y_i.
-            progress: True, iff progress shall be printed.
-        Returns:
-            A tuple where:
-                - first element is a np.ndarray [P] with the gradients of the model.
-                - second element is the input to the model as a grad parameters.
-                  This can be used for further differentiation.
+            Calculates gradient of model parameters wrt x and y.
+        Args:
+                x: A np.ndarray [NxD] representing the features x_i.
+                y: A np.ndarray [NxK] representing the predicted target values y_i.
+                progress: True, iff progress shall be printed.
+            Returns:
+                A tuple where:
+                    - first element is a np.ndarray [P] with the gradients of the model.
+                    - second element is the input to the model as a grad parameters.
+                      This can be used for further differentiation.
         """
         x = torch.as_tensor(x).requires_grad_(True)
         y = torch.as_tensor(y)
-=======
-        Calculates gradient of model parameters wrt the model parameters.
->>>>>>> e42c3048
 
-        :param x: A matrix [NxD] representing the features $x_i$.
-        :param y: A matrix [NxK] representing the target values $y_i$.
-        :param x_requires_grad: If True, the input $x$ is marked as requiring
-            gradients. This is important for further differentiation on input
-            parameters.
-        :returns: A tuple where the first element is an array [P] with the
-            gradients of the model and second element is the input to the model
-            as a grad parameters. This can be used for further differentiation.
-        """
-        x = as_tensor(x, warn=False).to(self.device).requires_grad_(x_requires_grad)
-        y = as_tensor(y, warn=False).to(self.device)
+        params = [
+            param for param in self.model.parameters() if param.requires_grad == True
+        ]
 
         loss_value = self.loss(torch.squeeze(self.model(x)), torch.squeeze(y))
-        grad_f = torch.autograd.grad(loss_value, self.parameters, create_graph=True)
-        return flatten_all(grad_f), x
+        grad_f = torch.autograd.grad(loss_value, params, create_graph=True)
+        return flatten_gradient(grad_f), x
 
-<<<<<<< HEAD
     def mvp(
         self,
         grad_xy: Union["NDArray", "torch.Tensor"],
@@ -522,228 +158,28 @@
             An array representing the implicit matrix vector product of the model
                 along the given directions. Output shape is [DxP] if backprop_on is None,
                 otherwise [DxM], with M the number of elements of backprop_on.
-=======
-    def hessian(
-        self, x: torch.Tensor, y: torch.Tensor, *, progress: bool = False
-    ) -> torch.Tensor:
-        """Calculates the explicit hessian of model parameters given data ($x$ and $y$).
-        :param x: A matrix [NxD] representing the features $x_i$.
-        :param y: A matrix [NxK] representing the target values $y_i$.
-        :param progress: ``True`` to display progress.
-        :returns: the hessian of the model, i.e. the second derivative wrt. the model parameters.
->>>>>>> e42c3048
         """
-        x = x.to(self.device)
-        y = y.to(self.device)
-        grad_xy, _ = self.grad(x, y)
-        return mvp(
-            grad_xy,
-            torch.eye(self.num_params, self.num_params, device=self.device),
-            self.parameters,
-            progress=progress,
-        )
+        v = torch.as_tensor(v)
+        if v.ndim == 1:
+            v = v.unsqueeze(0)
 
-
-@dataclass
-class LowRankProductRepresentation:
-    """
-    Representation of a low rank product of the form $H = V D V^T$, where D is a diagonal matrix and
-    V is orthogonal
-    :param eigen_vals: diagonal of D
-    :param projections: the matrix V
-    """
-
-    eigen_vals: torch.Tensor
-    projections: torch.Tensor
-
-
-def solve_arnoldi(
-    model: TorchTwiceDifferentiable,
-    training_data: DataLoader,
-    b: torch.Tensor,
-    *,
-    hessian_perturbation: float = 0.0,
-    rank_estimate: int = 10,
-    krylov_dimension: Optional[int] = None,
-    low_rank_representation: Optional[LowRankProductRepresentation] = None,
-    tol: float = 1e-6,
-    max_iter: Optional[int] = None,
-    eigen_computation_on_gpu: bool = False,
-) -> InverseHvpResult:
-
-    """
-    Solves the linear system Hx = b, where H is the Hessian of the model's loss function and b is the given right-hand
-    side vector. The Hessian is approximated using a low-rank representation.
-
-    :param model: A PyTorch model instance that is twice differentiable, wrapped into :class:`TorchTwiceDifferential`.
-                  The Hessian will be calculated with respect to this model's parameters.
-    :param training_data: A DataLoader instance that provides the model's training data.
-                          Used in calculating the Hessian-vector products.
-    :param b: The right-hand side vector in the system Hx = b.
-    :param hessian_perturbation: Optional regularization parameter added to the Hessian-vector product
-                                 for numerical stability.
-    :param rank_estimate: The number of eigenvalues and corresponding eigenvectors to compute.
-                          Represents the desired rank of the Hessian approximation.
-    :param krylov_dimension: The number of Krylov vectors to use for the Lanczos method.
-                             If not provided, it defaults to $min(model.num_parameters, max(2*rank_estimate + 1, 20))$.
-    :param low_rank_representation: A LowRankProductRepresentation instance containing a previously computed
-                                    low-rank representation of the Hessian.
-                                    If not provided, a new low-rank representation will be computed,
-                                    using provided parameters.
-    :param tol: The stopping criteria for the Lanczos algorithm.
-                If `low_rank_representation` is provided, this parameter is ignored.
-    :param max_iter: The maximum number of iterations for the Lanczos method.
-                     If `low_rank_representation` is provided, this parameter is ignored.
-    :param eigen_computation_on_gpu: If True, tries to execute the eigen pair approximation on the model's
-                                     device via cupy implementation.
-                                     Make sure, that either your model is small enough or you use a
-                                     small rank_estimate to fit your device's memory.
-                                     If False, the eigen pair approximation is executed on the CPU by scipy wrapper to
-                                     ARPACK.
-    :return: Returns the solution vector x that satisfies the system Hx = b,
-             where H is a low-rank approximation of the Hessian of the model's loss function.
-    """
-
-    if low_rank_representation is None:
-
-        raw_hvp = get_hvp_function(
-            model.model, model.loss, training_data, use_hessian_avg=True
-        )
-        params = dict(model.model.named_parameters())
-
-        def hessian_vector_product(x: torch.Tensor) -> torch.Tensor:
-            output = raw_hvp(align_structure(params, x))
-            return flatten_tensors_to_vector(output.values())
-
-        low_rank_representation = lanzcos_low_rank_hessian_approx(
-            hessian_vp=hessian_vector_product,
-            matrix_shape=(model.num_params, model.num_params),
-            hessian_perturbation=hessian_perturbation,
-            rank_estimate=rank_estimate,
-            krylov_dimension=krylov_dimension,
-            tol=tol,
-            max_iter=max_iter,
-            device=model.device if hasattr(model, "device") else None,
-            eigen_computation_on_gpu=eigen_computation_on_gpu,
-        )
-    else:
-        logger.info("Using provided low rank representation, ignoring other parameters")
-
-    result = low_rank_representation.projections @ (
-        torch.diag_embed(1.0 / low_rank_representation.eigen_vals)
-        @ (low_rank_representation.projections.t() @ b.t())
-    )
-    return InverseHvpResult(
-        x=result.t(),
-        info={
-            "eigenvalues": low_rank_representation.eigen_vals,
-            "eigenvectors": low_rank_representation.projections,
-        },
-    )
-
-
-def lanzcos_low_rank_hessian_approx(
-    hessian_vp: Callable[[torch.Tensor], torch.Tensor],
-    matrix_shape: Tuple[int, int],
-    hessian_perturbation: float = 0.0,
-    rank_estimate: int = 10,
-    krylov_dimension: Optional[int] = None,
-    tol: float = 1e-6,
-    max_iter: Optional[int] = None,
-    device: Optional[torch.device] = None,
-    eigen_computation_on_gpu: bool = False,
-    torch_dtype: torch.dtype = None,
-) -> LowRankProductRepresentation:
-    """
-    Calculates a low-rank approximation of the Hessian matrix of the model's loss function using the implicitly
-    restarted Lanczos algorithm.
-
-
-    :param hessian_vp: A function that takes a vector and returns the product of the Hessian of the loss function
-    :param matrix_shape: The shape of the matrix, represented by hessian vector product.
-    :param hessian_perturbation: Optional regularization parameter added to the Hessian-vector product
-                                 for numerical stability.
-    :param rank_estimate: The number of eigenvalues and corresponding eigenvectors to compute.
-                          Represents the desired rank of the Hessian approximation.
-    :param krylov_dimension: The number of Krylov vectors to use for the Lanczos method.
-                             If not provided, it defaults to $min(model.num_parameters, max(2*rank_estimate + 1, 20))$.
-    :param tol: The stopping criteria for the Lanczos algorithm, which stops when the difference
-                in the approximated eigenvalue is less than `tol`. Defaults to 1e-6.
-    :param max_iter: The maximum number of iterations for the Lanczos method. If not provided, it defaults to
-                     $10*model.num_parameters$
-    :param device: The device to use for executing the hessian vector product.
-    :param eigen_computation_on_gpu: If True, tries to execute the eigen pair approximation on the provided
-                                     device via cupy implementation.
-                                     Make sure, that either your model is small enough or you use a
-                                     small rank_estimate to fit your device's memory.
-                                     If False, the eigen pair approximation is executed on the CPU by scipy wrapper to
-                                     ARPACK.
-    :param torch_dtype: if not provided, current torch default dtype is used for conversion to torch
-    :return: A `LowRankProductRepresentation` instance that contains the top (up until rank_estimate) eigenvalues
-             and corresponding eigenvectors of the Hessian.
-    """
-
-    torch_dtype = torch.get_default_dtype() if torch_dtype is None else torch_dtype
-
-    if eigen_computation_on_gpu:
-        try:
-            import cupy as cp
-            from cupyx.scipy.sparse.linalg import LinearOperator, eigsh
-            from torch.utils.dlpack import from_dlpack, to_dlpack
-        except ImportError as e:
-            raise ImportError(
-                f"Try to install missing dependencies or set eigen_computation_on_gpu to False: {e}"
+        z = (grad_xy * Variable(v)).sum(dim=1)
+        params = [
+            param for param in self.model.parameters() if param.requires_grad == True
+        ]
+        all_flattened_grads = [
+            flatten_gradient(
+                autograd.grad(
+                    z[i],
+                    params if backprop_on is None else backprop_on,
+                    retain_graph=True,
+                )
             )
-
-        if device is None:
-            raise ValueError(
-                "Without setting an explicit device, cupy is not supported"
+            for i in maybe_progress(
+                range(len(z)),
+                progress,
+                desc="MVP",
             )
-
-        def to_torch_conversion_function(x):
-            return from_dlpack(x.toDlpack()).to(torch_dtype)
-
-        def mv(x):
-            x = to_torch_conversion_function(x)
-            y = hessian_vp(x) + hessian_perturbation * x
-            return cp.from_dlpack(to_dlpack(y))
-
-    else:
-        from scipy.sparse.linalg import LinearOperator, eigsh
-
-        def mv(x):
-            x_torch = torch.as_tensor(x, device=device, dtype=torch_dtype)
-            y: NDArray = (
-                (hessian_vp(x_torch) + hessian_perturbation * x_torch)
-                .detach()
-                .cpu()
-                .numpy()
-            )
-            return y
-
-        to_torch_conversion_function = partial(torch.as_tensor, dtype=torch_dtype)
-
-    try:
-
-        eigen_vals, eigen_vecs = eigsh(
-            LinearOperator(matrix_shape, matvec=mv),
-            k=rank_estimate,
-            maxiter=max_iter,
-            tol=tol,
-            ncv=krylov_dimension,
-            return_eigenvectors=True,
-        )
-
-    except ArpackNoConvergence as e:
-        logger.warning(
-            f"ARPACK did not converge for parameters {max_iter=}, {tol=}, {krylov_dimension=}, "
-            f"{rank_estimate=}. \n Returning the best approximation found so far. Use those with care or "
-            f"modify parameters.\n Original error: {e}"
-        )
-
-        eigen_vals, eigen_vecs = e.eigenvalues, e.eigenvectors
-
-    eigen_vals = to_torch_conversion_function(eigen_vals)
-    eigen_vecs = to_torch_conversion_function(eigen_vecs)
-
-    return LowRankProductRepresentation(eigen_vals, eigen_vecs)+        ]
+        hvp = torch.stack([grad.contiguous().view(-1) for grad in all_flattened_grads])
+        return hvp.detach().numpy()  # type: ignore