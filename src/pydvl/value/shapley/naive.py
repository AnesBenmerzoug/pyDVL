import math
import warnings
from itertools import permutations
from typing import List, Sequence

import numpy as np
from numpy.typing import NDArray

from pydvl.utils import MapReduceJob, ParallelConfig, Utility, maybe_progress, powerset
from pydvl.utils.status import Status
from pydvl.value.result import ValuationResult

__all__ = ["permutation_exact_shapley", "combinatorial_exact_shapley"]


def permutation_exact_shapley(u: Utility, *, progress: bool = True) -> ValuationResult:
    r"""Computes the exact Shapley value using the formulation with permutations:

    $$v_u(x_i) = \frac{1}{n!} \sum_{\sigma \in \Pi(n)} [u(\sigma_{i-1} \cup {i}) − u(\sigma_{i})].$$

    See :ref:`data valuation` for details.

    When the length of the training set is > 10 this prints a warning since the
    computation becomes too expensive. Used mostly for internal testing and
    simple use cases. Please refer to the :mod:`Monte Carlo
    <pydvl.value.shapley.montecarlo>` approximations for practical applications.

    :param u: Utility object with model, data, and scoring function
    :param progress: Whether to display progress bars for each job.
    :return: Object with the data values.
    """

    n = len(u.data)
    # Note that the cache in utility saves most of the refitting because we
    # use frozenset for the input.
    if n > 10:
        warnings.warn(
            f"Large dataset! Computation requires {n}! calls to utility()",
            RuntimeWarning,
        )

    values = np.zeros(n)
    for p in maybe_progress(
        permutations(u.data.indices),
        progress,
        desc="Permutation",
        total=math.factorial(n),
    ):
        for i, idx in enumerate(p):
            values[idx] += u(p[: i + 1]) - u(p[:i])
    values /= math.factorial(n)

    return ValuationResult(
        algorithm="permutation_exact_shapley",
        status=Status.Converged,
        values=values,
<<<<<<< HEAD
        steps=math.factorial(n),
        stderr=None,
=======
>>>>>>> 18d2873d
        data_names=u.data.data_names,
    )


def _combinatorial_exact_shapley(
    indices: Sequence[int], u: Utility, progress: bool
) -> NDArray:
    """Helper function for :func:`combinatorial_exact_shapley`.

    Computes the marginal utilities for the set of indices passed and returns
    the value of the samples according to the exact combinatorial definition.
    """
    n = len(u.data)
    local_values = np.zeros(n)
    for i in indices:
        subset = np.setxor1d(u.data.indices, [i], assume_unique=True).astype(np.int_)
        for s in maybe_progress(
            powerset(subset),
            progress,
            desc=f"Index {i}",
            total=2 ** (n - 1),
            position=0,
        ):
            local_values[i] += (u({i}.union(s)) - u(s)) / math.comb(n - 1, len(s))
    return local_values / n


def combinatorial_exact_shapley(
    u: Utility,
    *,
    n_jobs: int = 1,
    config: ParallelConfig = ParallelConfig(),
    progress: bool = False,
) -> ValuationResult:
    r"""Computes the exact Shapley value using the combinatorial definition.

    $$v_u(i) = \frac{1}{n} \sum_{S \subseteq N \setminus \{i\}} \binom{n-1}{ | S | }^{-1} [u(S \cup \{i\}) − u(S)].$$

    See :ref:`data valuation` for details.

    .. note::
       If the length of the training set is > n_jobs*20 this prints a warning
       because the computation is very expensive. Used mostly for internal testing
       and simple use cases. Please refer to the
       :mod:`Monte Carlo <pydvl.shapley.montecarlo>` approximations for practical
       applications.

    :param u: Utility object with model, data, and scoring function
    :param n_jobs: Number of parallel jobs to use
    :param config: Object configuring parallel computation, with cluster address,
        number of cpus, etc.
    :param progress: Whether to display progress bars for each job.
    :return: Object with the data values.
    """
    # Arbitrary choice, will depend on time required, caching, etc.
    if len(u.data) // n_jobs > 20:
        warnings.warn(
            f"Large dataset! Computation requires 2^{len(u.data)} calls to model.fit()"
        )

    def reduce_fun(results: List[NDArray]) -> NDArray:
        return np.array(results).sum(axis=0)  # type: ignore

    map_reduce_job: MapReduceJob[NDArray, NDArray] = MapReduceJob(
        u.data.indices,
        map_func=_combinatorial_exact_shapley,
        map_kwargs=dict(u=u, progress=progress),
        reduce_func=reduce_fun,
        n_jobs=n_jobs,
        config=config,
    )
    values = map_reduce_job()
    return ValuationResult(
        algorithm="combinatorial_exact_shapley",
        status=Status.Converged,
        values=values,
<<<<<<< HEAD
        steps=int(2 ** len(u.data)),
        stderr=None,
=======
>>>>>>> 18d2873d
        data_names=u.data.data_names,
    )<|MERGE_RESOLUTION|>--- conflicted
+++ resolved
@@ -54,11 +54,6 @@
         algorithm="permutation_exact_shapley",
         status=Status.Converged,
         values=values,
-<<<<<<< HEAD
-        steps=math.factorial(n),
-        stderr=None,
-=======
->>>>>>> 18d2873d
         data_names=u.data.data_names,
     )
 
@@ -135,10 +130,5 @@
         algorithm="combinatorial_exact_shapley",
         status=Status.Converged,
         values=values,
-<<<<<<< HEAD
-        steps=int(2 ** len(u.data)),
-        stderr=None,
-=======
->>>>>>> 18d2873d
         data_names=u.data.data_names,
     )