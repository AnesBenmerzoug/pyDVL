"""
This module collects types and methods for the inspection of the results of
valuation algorithms.

The most important class is :class:`ValuationResult`, which provides access
to raw values, as well as convenient behaviour as a ``Sequence`` with extended
indexing and updating abilities, and conversion to `pandas DataFrames
<https://pandas.pydata.org/docs/reference/api/pandas.DataFrame.html>`_.

.. rubric:: Operating on results

Results can be added together with the standard ``+`` operator. Because values
are typically running averages of iterative algorithms, addition behaves like a
weighted average of the two results, with the weights being the number of
updates in each result: adding two results is the same as generating one result
with the mean of the values of the two results as values. The variances are
updated accordingly. See :class:`ValuationResult` for details.

Results can also be sorted by value, variance or number of updates, see
:meth:`ValuationResult.sort`. The arrays of :attr:`ValuationResult.values`,
:attr:`ValuationResult.variances`, :attr:`ValuationResult.counts`,
:attr:`ValuationResult.indices` and :attr:`ValuationResult.names` are sorted in
the same way.

Indexing and slicing of results is supported and :class:`ValueItem` objects are
returned. These objects can be compared with the usual operators, which take
only the :attr:`ValueItem.value` into account.

.. rubric:: Creating result objects

The most commonly used factory method is :meth:`ValuationResult.zeros`, which
creates a result object with all values, variances and counts set to zero.
:meth:`ValuationResult.empty` creates an empty result object, which can be used
as a starting point for adding results together. Empty results are discarded
when added to other results. Finally, :meth:`ValuationResult.from_random`
samples random values uniformly.

"""
from __future__ import annotations

import collections.abc
import logging
from dataclasses import dataclass
from functools import total_ordering
from numbers import Integral
from typing import (
    Any,
    Generic,
    Iterable,
    Iterator,
    List,
    Literal,
    Optional,
    Sequence,
    Tuple,
    TypeVar,
    Union,
    cast,
    overload,
)

import numpy as np
from deprecate import deprecated
from numpy.typing import NDArray

from pydvl.utils.dataset import Dataset
from pydvl.utils.numeric import running_moments
from pydvl.utils.status import Status

try:
    import pandas  # Try to import here for the benefit of mypy
except ImportError:
    pass

__all__ = ["ValuationResult", "ValueItem", "IndexT", "NameT"]

logger = logging.getLogger(__name__)

# TODO: Move to value.types once it's there
IndexT = TypeVar("IndexT", bound=np.int_)
NameT = TypeVar("NameT", bound=Any)


@total_ordering
@dataclass
class ValueItem(Generic[IndexT, NameT]):
    """The result of a value computation for one datum.

    ``ValueItems`` can be compared with the usual operators, forming a total
    order. Comparisons take only the :attr:`value` into account.

    .. todo::
       Maybe have a mode of comparing similar to `np.isclose`, or taking the
       :attr:`variance` into account.
    """

    #: Index of the sample with this value in the original
    #  :class:`~pydvl.utils.dataset.Dataset`
    index: IndexT
    #: Name of the sample if it was provided. Otherwise, `str(index)`
    name: NameT
    #: The value
    value: float
    #: Variance of the value if it was computed with an approximate method
    variance: Optional[float]
    #: Number of updates for this value
    count: Optional[int]

    def __lt__(self, other):
        return self.value < other.value

    def __eq__(self, other):
        return self.value == other.value

    def __index__(self) -> IndexT:
        return self.index

    @property
    def stderr(self) -> Optional[float]:
        """Standard error of the value."""
        if self.variance is None or self.count is None:
            return None
        return float(np.sqrt(self.variance / self.count).item())


class ValuationResult(
    collections.abc.Sequence, Iterable[ValueItem[IndexT, NameT]], Generic[IndexT, NameT]
):
    """Objects of this class hold the results of valuation algorithms.

    These include indices in the original :class:`Dataset`, any data names (e.g.
    group names in :class:`GroupedDataset`), the values themselves, and variance
    of the computation in the case of Monte Carlo methods. ``ValuationResults``
    can be iterated over like any ``Sequence``: ``iter(valuation_result)``
    returns a generator of :class:`ValueItem` in the order in which the object
    is sorted.

    .. rubric:: Indexing

    Indexing can be position-based, when accessing any of the attributes
    :attr:`values`, :attr:`variances`, :attr:`counts` and :attr:`indices`, as
    well as when iterating over the object, or using the item access operator,
    both getter and setter. The "position" is either the original sequence in
    which the data was passed to the constructor, or the sequence in which the
    object is sorted, see below.

    Alternatively, indexing can be data-based, i.e. using the indices in the
    original dataset. This is the case for the methods :meth:`get` and
    :meth:`update`.

    .. rubric:: Sorting

    Results can be sorted in-place with :meth:`sort`, or alternatively using
    python's standard ``sorted()`` and ``reversed()`` Note that sorting values
    affects how iterators and the object itself as ``Sequence`` behave:
    ``values[0]`` returns a :class:`ValueItem` with the highest or lowest
    ranking point if this object is sorted by descending or ascending value,
    respectively. If unsorted, ``values[0]`` returns the ``ValueItem`` at
    position 0, which has data index ``indices[0]`` in the
    :class:`~pydvl.utils.dataset.Dataset`.

    The same applies to direct indexing of the ``ValuationResult``: the index
    is positional, according to the sorting. It does not refer to the "data
    index". To sort according to data index, use :meth:`sort` with
    ``key="index"``.

    In order to access :class:`ValueItem` objects by their data index, use
    :meth:`get`.

    .. rubric:: Operating on results

    Results can be added to each other with the ``+`` operator. Means and
    variances are correctly updated, using the ``counts`` attribute.

    Results can also be updated with new values using :meth:`update`. Means and
    variances are updated accordingly using the Welford algorithm.

    Empty objects behave in a special way, see :meth:`empty`.

    :param values: An array of values. If omitted, defaults to an empty array
        or to an array of zeros if ``indices`` are given.
    :param indices: An optional array of indices in the original dataset. If
        omitted, defaults to ``np.arange(len(values))``. **Warning:** It is
        common to pass the indices of a :class:`Dataset` here. Attention must be
        paid in a parallel context to copy them to the local process. Just do
        ``indices=np.copy(data.indices)``.
    :param variance: An optional array of variances in the computation of each
        value.
    :param counts: An optional array with the number of updates for each value.
        Defaults to an array of ones.
    :param data_names: Names for the data points. Defaults to index numbers
        if not set.
    :param algorithm: The method used.
    :param status: The end status of the algorithm.
    :param sort: Whether to sort the indices by ascending value. See above how
        this affects usage as an iterable or sequence.
    :param extra_values: Additional values that can be passed as keyword arguments.
        This can contain, for example, the least core value.

    :raise ValueError: If input arrays have mismatching lengths.
    """

    _indices: NDArray[IndexT]
    _values: NDArray[np.float_]
    _counts: NDArray[np.int_]
    _variances: NDArray[np.float_]
    _data: Dataset
    _names: NDArray[NameT]
    _algorithm: str
    _status: Status
    # None for unsorted, True for ascending, False for descending
    _sort_order: Optional[bool]
    _extra_values: dict

    def __init__(
        self,
        *,
        values: NDArray[np.float_],
        variances: Optional[NDArray[np.float_]] = None,
        counts: Optional[NDArray[np.int_]] = None,
        indices: Optional[NDArray[IndexT]] = None,
        data_names: Optional[Sequence[NameT] | NDArray[NameT]] = None,
        algorithm: str = "",
        status: Status = Status.Pending,
        sort: bool = False,
        **extra_values,
    ):
        if variances is not None and len(variances) != len(values):
            raise ValueError("Lengths of values and variances do not match")
        if data_names is not None and len(data_names) != len(values):
            raise ValueError("Lengths of values and data_names do not match")
        if indices is not None and len(indices) != len(values):
            raise ValueError("Lengths of values and indices do not match")

        self._algorithm = algorithm
        self._status = Status(status)  # Just in case we are given a string
        self._values = values
        self._variances = np.zeros_like(values) if variances is None else variances
        self._counts = np.ones_like(values) if counts is None else counts
        self._sort_order = None
        self._extra_values = extra_values or {}

        # Yuk...
        if data_names is None:
            if indices is not None:
                self._names = np.copy(indices)
            else:
                self._names = np.arange(len(self._values), dtype=np.int_)
        elif not isinstance(data_names, np.ndarray):
            self._names = np.array(data_names)
        else:
            self._names = data_names.copy()
        if len(np.unique(self._names)) != len(self._names):
            raise ValueError("Data names must be unique")

        if indices is None:
            indices = np.arange(len(self._values), dtype=np.int_)
        self._indices = indices
        self._positions = {idx: pos for pos, idx in enumerate(indices)}

        self._sort_positions: NDArray[np.int_] = np.arange(
            len(self._values), dtype=np.int_
        )
        if sort:
            self.sort()

    def sort(
        self,
        reverse: bool = False,
        # Need a "Comparable" type here
        key: Literal["value", "variance", "index", "name"] = "value",
    ) -> None:
        """Sorts the indices in place by ``key``.

        Once sorted, iteration over the results, and indexing of all the
        properties :attr:`ValuationResult.values`,
        :attr:`ValuationResult.variances`, :attr:`ValuationResult.counts`,
        :attr:`ValuationResult.indices` and :attr:`ValuationResult.names` will
        follow the same order.

        :param reverse: Whether to sort in descending order by value.
        :param key: The key to sort by. Defaults to :attr:`ValueItem.value`.
        """
        keymap = {
            "index": "_indices",
            "value": "_values",
            "variance": "_variances",
            "name": "_names",
        }
        self._sort_positions = np.argsort(getattr(self, keymap[key]))
        if reverse:
            self._sort_positions = self._sort_positions[::-1]
        self._sort_order = reverse

    @property
    def values(self) -> NDArray[np.float_]:
        """The values, possibly sorted."""
        return self._values[self._sort_positions]

    @property
    def variances(self) -> NDArray[np.float_]:
        """The variances, possibly sorted."""
        return self._variances[self._sort_positions]

    @property
    def stderr(self) -> NDArray[np.float_]:
        """The raw standard errors, possibly sorted."""
        return cast(
            NDArray[np.float_], np.sqrt(self.variances / np.maximum(1, self.counts))
        )

    @property
    def counts(self) -> NDArray[np.int_]:
        """The raw counts, possibly sorted."""
        return self._counts[self._sort_positions]

    @property
    def indices(self) -> NDArray[IndexT]:
        """The indices for the values, possibly sorted.

        If the object is unsorted, then these are the same as declared at
        construction or ``np.arange(len(values))`` if none were passed.
        """
        return self._indices[self._sort_positions]

    @property
    def names(self) -> NDArray[NameT]:
        """The names for the values, possibly sorted.
        If the object is unsorted, then these are the same as declared at
        construction or ``np.arange(len(values))`` if none were passed.
        """
        return self._names[self._sort_positions]

    @property
    def status(self) -> Status:
        return self._status

    @property
    def algorithm(self) -> str:
        return self._algorithm

    def __getattr__(self, attr: str) -> Any:
        """Allows access to extra values as if they were properties of the instance."""
        # This is here to avoid a RecursionError when copying or pickling the object
        if attr == "_extra_values":
            raise AttributeError()
        try:
            return self._extra_values[attr]
        except KeyError as e:
            raise AttributeError(
                f"{self.__class__.__name__} object has no attribute {attr}"
            ) from e

    @overload
    def __getitem__(self, key: int) -> ValueItem:
        ...

    @overload
    def __getitem__(self, key: slice) -> List[ValueItem]:
        ...

    @overload
    def __getitem__(self, key: Iterable[int]) -> List[ValueItem]:
        ...

    def __getitem__(
        self, key: Union[slice, Iterable[int], int]
    ) -> Union[ValueItem, List[ValueItem]]:
        if isinstance(key, slice):
            return [cast(ValueItem, self[i]) for i in range(*key.indices(len(self)))]
        elif isinstance(key, collections.abc.Iterable):
            return [cast(ValueItem, self[i]) for i in key]
        elif isinstance(key, Integral):
            if key < 0:
                key += len(self)
            if key < 0 or int(key) >= len(self):
                raise IndexError(f"Index {key} out of range (0, {len(self)}).")
            idx = self._sort_positions[key]
            return ValueItem(
                self._indices[idx],
                self._names[idx],
                float(self._values[idx]),
                float(self._variances[idx]),
                int(self._counts[idx]),
            )
        else:
            raise TypeError("Indices must be integers, iterable or slices")

    @overload
    def __setitem__(self, key: int, value: ValueItem) -> None:
        ...

    @overload
    def __setitem__(self, key: slice, value: ValueItem) -> None:
        ...

    @overload
    def __setitem__(self, key: Iterable[int], value: ValueItem) -> None:
        ...

    def __setitem__(
        self, key: Union[slice, Iterable[int], int], value: ValueItem
    ) -> None:
        if isinstance(key, slice):
            for i in range(*key.indices(len(self))):
                self[i] = value
        elif isinstance(key, collections.abc.Iterable):
            for i in key:
                self[i] = value
        elif isinstance(key, Integral):
            if key < 0:
                key += len(self)
            if key < 0 or int(key) >= len(self):
                raise IndexError(f"Index {key} out of range (0, {len(self)}).")
            pos = self._sort_positions[key]
            self._indices[pos] = value.index
            self._names[pos] = value.name
            self._values[pos] = value.value
            self._variances[pos] = value.variance
            self._counts[pos] = value.count
        else:
            raise TypeError("Indices must be integers, iterable or slices")

    def __iter__(self) -> Iterator[ValueItem[IndexT, NameT]]:
        """Iterate over the results returning :class:`ValueItem` objects.
        To sort in place before iteration, use :meth:`sort`.
        """
        for pos in self._sort_positions:
            yield ValueItem(
                self._indices[pos],
                self._names[pos],
                self._values[pos],
                self._variances[pos],
                self._counts[pos],
            )

    def __len__(self):
        return len(self._indices)

    def __eq__(self, other: object) -> bool:
        if not isinstance(other, ValuationResult):
            raise NotImplementedError(
                f"Cannot compare ValuationResult with {type(other)}"
            )
        return bool(
            self._algorithm == other._algorithm
            and self._status == other._status
            and self._sort_order == other._sort_order
            and np.all(self._indices == other._indices)
            and np.all(self._values == other._values)
            and np.all(self._variances == other._variances)
            and np.all(self._names == other._names)
            and np.all(self._counts == other._counts)
        )

    def __repr__(self) -> str:
        repr_string = (
            f"{self.__class__.__name__}("
            f"algorithm='{self._algorithm}',"
            f"status='{self._status.value}',"
            f"values={np.array_str(self.values, precision=4, suppress_small=True)},"
            f"indices={np.array_str(self.indices)},"
            f"names={np.array_str(self.names)},"
            f"counts={np.array_str(self.counts)},"
        )
        for k, v in self._extra_values.items():
            repr_string += f", {k}={v}"
        repr_string += ")"
        return repr_string

    def _check_compatible(self, other: "ValuationResult"):
        if not isinstance(other, ValuationResult):
            raise NotImplementedError(
                f"Cannot combine ValuationResult with {type(other)}"
            )
        if self.algorithm and self.algorithm != other.algorithm:
            raise ValueError("Cannot combine results from different algorithms")

    def __add__(self, other: "ValuationResult") -> "ValuationResult":
        """Adds two ValuationResults.

        The values must have been computed with the same algorithm. An exception
        to this is if one argument has empty values, in which case the other
        argument is returned.

        .. warning::
           Abusing this will introduce numerical errors.

        Means and standard errors are correctly handled. Statuses are added with
        bit-wise ``&``, see :class:`~pydvl.value.result.Status`.
        ``data_names`` are taken from the left summand, or if unavailable from
        the right one. The ``algorithm`` string is carried over if both terms
        have the same one or concatenated.

        It is possible to add ValuationResults of different lengths, and with
        different or overlapping indices. The result will have the union of
        indices, and the values.

        .. warning::
           FIXME: Arbitrary ``extra_values`` aren't handled.

        """
        # empty results
        if len(self.values) == 0:
            return other
        if len(other.values) == 0:
            return self

        self._check_compatible(other)

        indices = np.union1d(self._indices, other._indices).astype(self._indices.dtype)
        this_pos = np.searchsorted(indices, self._indices)
        other_pos = np.searchsorted(indices, other._indices)

        n: NDArray[np.int_] = np.zeros_like(indices, dtype=int)
        m: NDArray[np.int_] = np.zeros_like(indices, dtype=int)
        xn: NDArray[np.int_] = np.zeros_like(indices, dtype=float)
        xm: NDArray[np.int_] = np.zeros_like(indices, dtype=float)
        vn: NDArray[np.int_] = np.zeros_like(indices, dtype=float)
        vm: NDArray[np.int_] = np.zeros_like(indices, dtype=float)

        n[this_pos] = self._counts
        xn[this_pos] = self._values
        vn[this_pos] = self._variances
        m[other_pos] = other._counts
        xm[other_pos] = other._values
        vm[other_pos] = other._variances

        # Sample mean of n+m samples from two means of n and m samples
        xnm = (n * xn + m * xm) / (n + m)
        # Sample variance of n+m samples from two sample variances of n and m samples
        vnm = (n * (vn + xn**2) + m * (vm + xm**2)) / (n + m) - xnm**2

        if np.any(vnm < 0):
            if np.any(vnm < -1e-6):
                logger.warning(
                    "Numerical error in variance computation. "
                    f"Negative sample variances clipped to 0 in {vnm}"
                )
            vnm[np.where(vnm < 0)] = 0

        # Merging of names:
        # If an index has the same name in both results, it must be the same.
        # If an index has a name in one result but not the other, the name is
        # taken from the result with the name.
        if self._names.dtype != other._names.dtype:
            if np.can_cast(other._names.dtype, self._names.dtype, casting="safe"):
                other._names = other._names.astype(self._names.dtype)
                logger.warning(
                    f"Casting ValuationResult.names from {other._names.dtype} to {self._names.dtype}"
                )
            else:
                raise TypeError(
                    f"Cannot cast ValuationResult.names from "
                    f"{other._names.dtype} to {self._names.dtype}"
                )

<<<<<<< HEAD
        this_names: NDArray = np.empty_like(indices, dtype=object)
        other_names: NDArray = np.empty_like(indices, dtype=object)
        this_names[this_pos] = self._names
        other_names[other_pos] = other._names
        both = np.where(this_pos == other_pos)
=======
        both_pos = np.intersect1d(this_pos, other_pos)

        if len(both_pos) > 0:
            this_names = np.empty_like(indices, dtype=object)
            other_names = np.empty_like(indices, dtype=object)
            this_names[this_pos] = self._names
            other_names[other_pos] = other._names

            this_shared_names = np.take(this_names, both_pos)
            other_shared_names = np.take(other_names, both_pos)

            if np.any(this_shared_names != other_shared_names):
                raise ValueError(f"Mismatching names in ValuationResults")

>>>>>>> 591306e7
        names = np.empty_like(indices, dtype=self._names.dtype)
        names[this_pos] = self._names
        names[other_pos] = other._names

        return ValuationResult(
            algorithm=self.algorithm or other.algorithm or "",
            status=self.status & other.status,
            indices=indices,
            values=xnm,
            variances=vnm,
            counts=n + m,
            data_names=names,
            # FIXME: What to do with extra_values? This is not commutative:
            # extra_values=self._extra_values.update(other._extra_values),
        )

    def update(self, idx: int, new_value: float) -> "ValuationResult":
        """Updates the result in place with a new value, using running mean
        and variance.

        :param idx: Data index of the value to update.
        :param new_value: New value to add to the result.
        :return: A reference to the same, modified result.
        :raises IndexError: If the index is not found.
        """
        try:
            pos = self._positions[idx]
        except KeyError:
            raise IndexError(f"Index {idx} not found in ValuationResult")
        val, var = running_moments(
            self._values[pos], self._variances[pos], self._counts[pos], new_value
        )
        self[pos] = ValueItem(
            index=cast(IndexT, idx),
            name=self._names[pos],
            value=val,
            variance=var,
            count=self._counts[pos] + 1,
        )
        return self

    def get(self, idx: Integral) -> ValueItem:
        """Retrieves a ValueItem by data index, as opposed to sort index, like
        the indexing operator.
        :raises IndexError: If the index is not found.
        """
        try:
            pos = self._positions[idx]
        except KeyError:
            raise IndexError(f"Index {idx} not found in ValuationResult")

        return ValueItem(
            self._indices[pos],
            self._names[pos],
            self._values[pos],
            self._variances[pos],
            self._counts[pos],
        )

    def to_dataframe(
        self, column: Optional[str] = None, use_names: bool = False
    ) -> pandas.DataFrame:
        """Returns values as a dataframe.

        :param column: Name for the column holding the data value. Defaults to
            the name of the algorithm used.
        :param use_names: Whether to use data names instead of indices for the
            DataFrame's index.
        :return: A dataframe with two columns, one for the values, with name
            given as explained in `column`, and another with standard errors for
            approximate algorithms. The latter will be named `column+'_stderr'`.
        :raise ImportError: If pandas is not installed
        """
        if not pandas:
            raise ImportError("Pandas required for DataFrame export")
        column = column or self._algorithm
        df = pandas.DataFrame(
            self._values[self._sort_positions],
            index=self._names[self._sort_positions]
            if use_names
            else self._indices[self._sort_positions],
            columns=[column],
        )
        df[column + "_stderr"] = self.stderr[self._sort_positions]
        return df

    @classmethod
    def from_random(
        cls, size: int, total: Optional[float] = None, **kwargs
    ) -> "ValuationResult":
        """Creates a :class:`ValuationResult` object and fills it with an array
        of random values from a uniform distribution in [-1,1]. The values can
        be made to sum up to a given total number (doing so will change their range).

        :param size: Number of values to generate
        :param total: If set, the values are normalized to sum to this number
            ("efficiency" property of Shapley values).
        :param kwargs: Additional options to pass to the constructor of
            :class:`ValuationResult`. Use to override status, names, etc.
        :return: A valuation result with its status set to
            :attr:`Status.Converged` by default.
        :raises ValueError: If ``size`` is less than 1.

        .. versionchanged:: 0.6.0
            Added parameter ``total``. Check for zero size
        """
        if size < 1:
            raise ValueError("Size must be a positive integer")

        values = np.random.uniform(low=-1, high=1, size=size)
        if total is not None:
            values *= total / np.sum(values)

        options = dict(values=values, status=Status.Converged, algorithm="random")
        options.update(kwargs)
        return cls(**options)  # type: ignore

    @classmethod
    @deprecated(
        target=True,
        deprecated_in="0.6.0",
        remove_in="0.8.0",
        args_mapping=dict(indices=None, data_names=None, n_samples=None),
        template_mgs="`%(source_name)s` is deprecated for generating zero-filled "
        "results, use `ValuationResult.zeros()` instead.",
    )
    def empty(
        cls,
        algorithm: str = "",
        indices: Optional[Sequence[IndexT] | NDArray[IndexT]] = None,
        data_names: Optional[Sequence[NameT] | NDArray[NameT]] = None,
        n_samples: int = 0,
    ) -> "ValuationResult":
        """Creates an empty :class:`ValuationResult` object.

        Empty results are characterised by having an empty array of values. When
        another result is added to an empty one, the empty one is discarded.

        :param algorithm: Name of the algorithm used to compute the values
        :return: An instance of :class:`ValuationResult`
        """
        if indices is not None or data_names is not None or n_samples != 0:
            return cls.zeros(
                algorithm=algorithm,
                indices=indices,
                data_names=data_names,
                n_samples=n_samples,
            )
        return cls(algorithm=algorithm, status=Status.Pending, values=np.array([]))

    @classmethod
    def zeros(
        cls,
        algorithm: str = "",
        indices: Optional[Sequence[IndexT] | NDArray[IndexT]] = None,
        data_names: Optional[Sequence[NameT] | NDArray[NameT]] = None,
        n_samples: int = 0,
    ) -> "ValuationResult":
        """Creates an empty :class:`ValuationResult` object.

        Empty results are characterised by having an empty array of values. When
        another result is added to an empty one, the empty one is ignored.

        :param algorithm: Name of the algorithm used to compute the values
        :param indices: Data indices to use. A copy will be made. If not given,
            the indices will be set to the range ``[0, n_samples)``.
        :param data_names: Data names to use. A copy will be made. If not given,
            the names will be set to the string representation of the indices.
        :param n_samples: Number of data points whose values are computed. If
            not given, the length of ``indices`` will be used.
        :return: An instance of :class:`ValuationResult`
        """
        if indices is None:
            indices = np.arange(n_samples, dtype=np.int_)
        else:
            indices = np.array(indices)
        return cls(
            algorithm=algorithm,
            status=Status.Pending,
            indices=indices,
            data_names=data_names
            if data_names is not None
            else np.empty_like(indices, dtype=object),
            values=np.zeros(len(indices)),
            variances=np.zeros(len(indices)),
            counts=np.zeros(len(indices), dtype=np.int_),
        )<|MERGE_RESOLUTION|>--- conflicted
+++ resolved
@@ -555,18 +555,11 @@
                     f"{other._names.dtype} to {self._names.dtype}"
                 )
 
-<<<<<<< HEAD
-        this_names: NDArray = np.empty_like(indices, dtype=object)
-        other_names: NDArray = np.empty_like(indices, dtype=object)
-        this_names[this_pos] = self._names
-        other_names[other_pos] = other._names
-        both = np.where(this_pos == other_pos)
-=======
         both_pos = np.intersect1d(this_pos, other_pos)
 
         if len(both_pos) > 0:
-            this_names = np.empty_like(indices, dtype=object)
-            other_names = np.empty_like(indices, dtype=object)
+            this_names: NDArray = np.empty_like(indices, dtype=object)
+            other_names: NDArray = np.empty_like(indices, dtype=object)
             this_names[this_pos] = self._names
             other_names[other_pos] = other._names
 
@@ -576,7 +569,6 @@
             if np.any(this_shared_names != other_shared_names):
                 raise ValueError(f"Mismatching names in ValuationResults")
 
->>>>>>> 591306e7
         names = np.empty_like(indices, dtype=self._names.dtype)
         names[this_pos] = self._names
         names[other_pos] = other._names
