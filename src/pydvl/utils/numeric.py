--- conflicted
+++ resolved
@@ -4,7 +4,6 @@
 """
 
 from itertools import chain, combinations
-<<<<<<< HEAD
 from typing import (
     TYPE_CHECKING,
     Collection,
@@ -17,9 +16,6 @@
     Union,
     overload,
 )
-=======
-from typing import Collection, Generator, Iterator, Optional, Tuple, TypeVar, overload
->>>>>>> 9ba63cf0
 
 import numpy as np
 from numpy.typing import NDArray
@@ -27,13 +23,8 @@
 
 from pydvl.utils.types import compose_score
 
-<<<<<<< HEAD
-if TYPE_CHECKING:
-    from numpy.typing import NDArray
-=======
 FloatOrArray = TypeVar("FloatOrArray", float, NDArray[np.float_])
 IntOrArray = TypeVar("IntOrArray", int, NDArray[np.int_])
->>>>>>> 9ba63cf0
 
 __all__ = [
     "running_moments",
@@ -244,16 +235,15 @@
     return full_derivative / N  # type: ignore
 
 
-<<<<<<< HEAD
 @overload
-def get_running_avg_variance(
+def running_moments(
     previous_avg: float, previous_variance: float, new_value: float, count: int
 ) -> Tuple[float, float]:
     ...
 
 
 @overload
-def get_running_avg_variance(
+def running_moments(
     previous_avg: "NDArray[np.float_]",
     previous_variance: "NDArray[np.float_]",
     new_value: "NDArray[np.float_]",
@@ -262,21 +252,12 @@
     ...
 
 
-def get_running_avg_variance(
+def running_moments(
     previous_avg: Union[float, "NDArray[np.float_]"],
     previous_variance: Union[float, "NDArray[np.float_]"],
     new_value: Union[float, "NDArray[np.float_]"],
     count: int,
 ) -> Tuple[Union[float, "NDArray[np.float_]"], Union[float, "NDArray[np.float_]"]]:
-=======
-# FIXME: FloatOrArray doesn't really work
-def running_moments(
-    previous_avg: FloatOrArray,
-    previous_variance: FloatOrArray,
-    new_value: FloatOrArray,
-    count: IntOrArray,
-) -> Tuple:  # [FloatOrArray, FloatOrArray]:
->>>>>>> 9ba63cf0
     """Uses Welford's algorithm to calculate the running average and variance of
      a set of numbers.
 
