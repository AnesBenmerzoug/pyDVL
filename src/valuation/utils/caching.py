--- conflicted
+++ resolved
@@ -14,12 +14,6 @@
 from pymemcache import MemcacheUnexpectedCloseError
 from pymemcache.client import Client, RetryingClient
 from pymemcache.serde import PickleSerde
-<<<<<<< HEAD
-from hashlib import blake2b
-from cloudpickle import Pickler
-from io import BytesIO
-=======
->>>>>>> b79d0bac
 
 from valuation.utils.logging import logger
 from valuation.utils.types import unpackable
@@ -143,12 +137,7 @@
                 # FIXME: determine right bit size
                 # NB: I need to create the hasher object here because it can't be
                 #  pickled
-<<<<<<< HEAD
-                hasher = blake2b
-                key = str(hasher(signature + arg_signature)).replace(" ", "").encode('ASCII')
-=======
                 key = blake2b(signature + arg_signature).hexdigest().encode("ASCII")
->>>>>>> b79d0bac
                 result = None
                 try:
                     result = self.client.get(key)
