--- conflicted
+++ resolved
@@ -21,12 +21,9 @@
     "bootstrap_test_score",
     "powerset",
     "maybe_progress",
-<<<<<<< HEAD
     "load_spotify_dataset",
     "plot_shapley_pydvl",
-=======
     "mcmc_is_linear_function",
     "mcmc_is_linear_function_positive_definite",
     "MatrixVectorProduct",
->>>>>>> d55a937d
 ]