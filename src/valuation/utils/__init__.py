--- conflicted
+++ resolved
@@ -18,11 +18,7 @@
     "vanishing_derivatives",
     "unpackable",
     "Utility",
-<<<<<<< HEAD
-=======
     "serialize",
-    "bootstrap_test_score",
->>>>>>> d18188c5
     "powerset",
     "maybe_progress",
     "linear_regression_analytical_derivative_d_theta",
