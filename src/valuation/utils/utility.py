--- conflicted
+++ resolved
@@ -23,23 +23,16 @@
     data: Dataset
     scoring: Scorer
 
-<<<<<<< HEAD
-    def __init__(self, model: SupervisedModel, data: Dataset,
-                 scoring: Optional[Scorer],
-                 default_score: float = 0,
-                 catch_errors: bool = True, enable_cache: bool = True,
-                 cache_options: MemcachedConfig = None):
-=======
     def __init__(
         self,
         model: SupervisedModel,
         data: Dataset,
         scoring: Optional[Scorer],
+        default_score: float = 0,
         catch_errors: bool = True,
         enable_cache: bool = True,
         cache_options: MemcachedConfig = None,
     ):
->>>>>>> b79d0bac
         """
         :param model: Any supervised model
         :param data: a split Dataset
@@ -47,7 +40,7 @@
             a scorer callable or None for the default `model.score()`. Greater
             values must be better. If they are not, a negated version can be
             used (see `make_scorer`)
-        :param default_score: score in the case of models that have not been fit, 
+        :param default_score: score in the case of models that have not been fit,
             e.g. when no train data is passed.
         :param catch_errors: set to True to return np.nan if fit() fails. This
             hack helps when a step in a pipeline fails if there are too few data
