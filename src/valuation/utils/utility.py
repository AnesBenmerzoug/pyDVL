<<<<<<< HEAD
from typing import TYPE_CHECKING, Dict, FrozenSet, Iterable, List, Optional, Tuple
=======
import logging
import warnings
from typing import Iterable, Optional
>>>>>>> 8980a5a8

from sklearn.metrics import check_scoring

from .caching import memcached, serialize
from .config import MemcachedConfig
from .dataset import Dataset
from .types import Scorer, SupervisedModel

if TYPE_CHECKING:
    from numpy.typing import NDArray

__all__ = ["Utility", "DataUtilityLearning"]

logger = logging.getLogger(__name__)


class Utility:
    """A convenience wrapper with configurable memoization

    It holds all the most important elements of the Shapley values calculation,
    namely the model, the data and the scoring.
    It can also cache the training results, which speeds up
    the overall calculation for big models that take a long time to train.

    :param model: Any supervised model. Typical choices can be found at
            https://scikit-learn.org/stable/supervised_learning.html
    :param data: :class:`Dataset` or :class:`GroupedDataset`.
    :param scoring: Same as in sklearn's `cross_validate()`: a string,
        a scorer callable or None for the default `model.score()`. Greater
        values must be better. If they are not, a negated version can be
        used (see `make_scorer`)
    :param catch_errors: set to True to catch the errors when fit() fails. This
        could happen in several steps of the pipeline, e.g. when too little
        training data is passed, which happens often during the Shapley value calculations.
        When this happens, the default_score is returned as a score and Shapley value
        calculation continues.
    :param show_warnings: True for printing warnings fit fails.
        Used only when catch_errors is True
    :param default_score: score in the case of models that have not been fit,
        e.g. when too little data is passed, or errors arise.
    :param enable_cache: whether to use memcached for memoization.
    """

    model: SupervisedModel
    data: Dataset
    scoring: Optional[Scorer]

    def __init__(
        self,
        model: SupervisedModel,
        data: Dataset,
        scoring: Optional[Scorer] = None,
        catch_errors: bool = True,
        show_warnings: bool = True,
        default_score: float = 0.0,
        enable_cache: bool = True,
        cache_options: Optional[MemcachedConfig] = None,
    ):
        self.model = model
        self.data = data
        self.scoring = scoring
        self.catch_errors = catch_errors
        self.show_warnings = show_warnings
        self.default_score = default_score
        self.enable_cache = enable_cache
        self.cache_options = cache_options
        self._signature = serialize((hash(model), hash(data), hash(scoring)))

        if self.enable_cache:
            if cache_options is None:
                self.cache_options = dict()  # type: ignore
            self._signature = serialize((hash(model), hash(data), hash(scoring)))
            self._utility_wrapper = memcached(**self.cache_options)(  # type: ignore
                self._utility, signature=self._signature
            )
        else:
            self._utility_wrapper = self._utility

        # FIXME: can't modify docstring of methods. Instead, I could use a
        #  factory which creates the class on the fly with the right doc.
        # self.__call__.__doc__ = self._utility_wrapper.__doc__

    def _initialize_utility_wrapper(self):
        if self.enable_cache:
            if self.cache_options is None:
                cache_options = dict()  # type: ignore
            else:
                cache_options = self.cache_options
            self._utility_wrapper = memcached(**cache_options)(  # type: ignore
                self._utility, signature=self._signature
            )
        else:
            self._utility_wrapper = self._utility

    def __call__(self, indices: Iterable[int]) -> float:
        utility: float = self._utility_wrapper(frozenset(indices))
        return utility

    def _utility(self, indices: FrozenSet) -> float:
        """Fits the model on a subset of the training data and scores it on the
        test data. If the object is constructed with cache_size > 0, results are
        memoized to avoid duplicate computation. This is useful in particular
        when computing utilities of permutations of indices.
        :param indices: a subset of indices from data.x_train.index. The type
         must be hashable for the caching to work, e.g. wrap the argument with
         `frozenset` (rather than `tuple` since order should not matter)
        :return: 0 if no indices are passed, otherwise the value the scorer
        on the test data.
        """
        if not indices:
            return 0
        scorer = check_scoring(self.model, self.scoring)
        x, y = self.data.get_train_data(list(indices))
        try:
            self.model.fit(x, y)
            return float(scorer(self.model, self.data.x_test, self.data.y_test))
        except Exception as e:
            if self.catch_errors:
                if self.show_warnings:
                    warnings.warn(str(e), RuntimeWarning)
                return self.default_score
            else:
                raise e

    @property
    def signature(self):
        """Signature used for caching model results"""
        return self._signature

    def __getstate__(self):
        state = self.__dict__.copy()
        # Don't pickle _utility_wrapper
        del state["_utility_wrapper"]
        return state

    def __setstate__(self, state):
        self.__dict__.update(state)
        # Add _utility_wrapper back since it doesn't exist in the pickle
        self._initialize_utility_wrapper()


class DataUtilityLearning:
    """Implementation of Data Utility Learning algorithm [1]_.
    It is a wrapper for other utilities with a given budget (i.e. number of iterations)
    that will, once the budget is exhausted, fit a given model to predict the utility
    instead of computing it.

    :param u: an instance of a :class:`Utility`
    :param training_budget: Number of utility samples to use for fitting the given model
    :param model: A supervised regression model


    :Example:

    >>> from valuation.utils import Utility, DataUtilityLearning, Dataset
    >>> from sklearn.linear_model import LinearRegression, LogisticRegression
    >>> from sklearn.datasets import load_iris
    >>> dataset = Dataset.from_sklearn(load_iris())
    >>> u = Utility(LogisticRegression(), dataset, enable_cache=False)
    >>> wrapped_u = DataUtilityLearning(u, 3, LinearRegression())
    ... # First 3 calls will be computed normally
    >>> for i in range(3):
    ...     _ = wrapped_u((i,))
    >>> wrapped_u((1, 2, 3)) # Subsequent calls will be computed using the fit model for DUL
    0.0

    .. note::
        .. [1] `Tianhao Wang, Yu Yang, Ruoxi Jia.
           "Improving Cooperative Game Theory-based Data Valuation via Data Utility Learning."
           arXiv, 2021
           <https://arxiv.org/abs/2107.06336v2>`_.
    """

    def __init__(
        self, u: Utility, training_budget: int, model: SupervisedModel
    ) -> None:
        self.utility = u
        self.training_budget = training_budget
        self.model = model
        self._current_iteration = 0
        self._is_model_fit = False
        self._utility_samples: Dict[FrozenSet, Tuple["NDArray", float]] = dict()

    def _convert_indices_to_boolean_vector(self, x: Iterable[int]) -> "NDArray":
        boolean_vector = np.zeros((1, len(self.utility.data)), dtype=bool)
        if x:
            boolean_vector[:, tuple(x)] = True
        return boolean_vector

    def __call__(self, indices: Iterable[int]) -> float:
        indices_boolean_vector = self._convert_indices_to_boolean_vector(indices)
        frozen_indices = frozenset(indices)
        if self._current_iteration < self.training_budget:
            utility = self.utility(frozen_indices)
            self._utility_samples[frozen_indices] = (indices_boolean_vector, utility)
            self._current_iteration += 1
        else:
            if not self._is_model_fit:
                X, y = zip(*self._utility_samples.values())
                X = np.vstack(X)
                y = np.asarray(y)
                self.model.fit(X, y)
                self._is_model_fit = True
            if frozen_indices in self._utility_samples:
                utility = self._utility_samples[frozen_indices][1]
            else:
                utility = self.model.predict(indices_boolean_vector).item()
        return utility

    @property
    def data(self) -> Dataset:
        return self.utility.data<|MERGE_RESOLUTION|>--- conflicted
+++ resolved
@@ -1,11 +1,8 @@
-<<<<<<< HEAD
-from typing import TYPE_CHECKING, Dict, FrozenSet, Iterable, List, Optional, Tuple
-=======
 import logging
 import warnings
-from typing import Iterable, Optional
->>>>>>> 8980a5a8
-
+from typing import TYPE_CHECKING, Dict, FrozenSet, Iterable, List, Optional, Tuple
+
+import numpy as np
 from sklearn.metrics import check_scoring
 
 from .caching import memcached, serialize
