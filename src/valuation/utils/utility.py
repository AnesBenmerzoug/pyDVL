--- conflicted
+++ resolved
@@ -10,8 +10,8 @@
     SupervisedModel,
     maybe_progress,
     memcached,
-    serialize,
 )
+from valuation.utils.caching import serialize
 from valuation.utils.logging import logger
 
 __all__ = ["Utility", "bootstrap_test_score"]
@@ -56,16 +56,11 @@
 
         if enable_cache:
             if cache_options is None:
-<<<<<<< HEAD
-                cache_options = dict()
+                cache_options = dict()  # type: ignore
             signature = serialize((hash(model), hash(data), hash(scoring)))
             self._utility_wrapper = memcached(**cache_options)(
                 self._utility, signature=signature
             )
-=======
-                cache_options = dict()  # type: ignore
-            self._utility_wrapper = memcached(**cache_options)(self._utility)  # type: ignore
->>>>>>> e56de1a2
         else:
             self._utility_wrapper = self._utility
 
