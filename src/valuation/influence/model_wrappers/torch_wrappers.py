--- conflicted
+++ resolved
@@ -23,22 +23,7 @@
 from valuation.utils.logging import logger
 
 
-<<<<<<< HEAD
-def fit_torch_model(
-    model: nn.Module,
-    x_train: torch.tensor,
-    y_train: torch.tensor,
-    x_val: torch.tensor,
-    y_val: torch.tensor,
-    loss: Callable[[torch.Tensor, torch.Tensor, Any], torch.Tensor],
-    optimizer: Optimizer,
-    scheduler: Optional[_LRScheduler] = None,
-    num_epochs: int = 1,
-    batch_size: int = 64,
-):
-=======
 class InternalDataset(Dataset):
->>>>>>> 10952abd
     """
     Simple class wrapper for the data loader.
     TODO: remove it once dataset is compatible with data loaders
@@ -49,26 +34,6 @@
         self.x = x
         self.y = y
 
-<<<<<<< HEAD
-        def __len__(self):
-            return len(x_train)
-
-        def __getitem__(self, idx):
-            return x_train[idx], y_train[idx]
-
-    dataset = InternalDataset()
-    dataloader = DataLoader(dataset, batch_size=batch_size)
-    train_loss = []
-    val_loss = []
-
-    for epoch in range(num_epochs):
-        batch_loss = []
-        for train_batch in dataloader:
-            batch_x, batch_y = train_batch
-            pred_y = model(batch_x)
-            loss_value = loss(torch.squeeze(pred_y), torch.squeeze(batch_y))
-            batch_loss.append(loss_value.item())
-=======
     def __len__(self):
         return len(self.x)
 
@@ -79,12 +44,13 @@
 class TorchModel(ABC):
     def forward(self, x: torch.Tensor) -> torch.Tensor:
         pass
->>>>>>> 10952abd
 
     def fit(
         self,
-        x: torch.Tensor,
-        y: torch.Tensor,
+        x_train: torch.tensor,
+        y_train: torch.tensor,
+        x_val: torch.tensor,
+        y_val: torch.tensor,
         loss: Callable[[torch.Tensor, torch.Tensor], torch.Tensor],
         optimizer: Optimizer,
         scheduler: Optional[_LRScheduler] = None,
@@ -105,23 +71,18 @@
         :param tensor_type: accuracy of tensors. Typically 'float' or 'long'
         """
 
-<<<<<<< HEAD
-            if scheduler:
-                scheduler.step()
-        pred_loss = model(x_val)
-        val_loss.append(loss(torch.squeeze(pred_loss), torch.squeeze(y_val)).item())
-        train_loss.append(np.mean(batch_loss))
-    return train_loss, val_loss
-=======
-        dataset = InternalDataset(x, y)
+        dataset = InternalDataset(x_train, y_train)
         dataloader = DataLoader(dataset, batch_size=batch_size)
->>>>>>> 10952abd
+        train_loss = []
+        val_loss = []
 
         for epoch in range(num_epochs):
+            batch_loss = []
             for train_batch in dataloader:
                 batch_x, batch_y = train_batch
                 pred_y = self.forward(batch_x)
                 loss_value = loss(torch.squeeze(pred_y), torch.squeeze(batch_y))
+                batch_loss.append(loss_value.item())
 
                 logger.debug(f"Epoch: {epoch} ---> Training loss: {loss_value.item()}")
                 loss_value.backward()
@@ -130,6 +91,10 @@
 
                 if scheduler:
                     scheduler.step()
+            pred_val = self.forward(x_val)
+            val_loss.append(loss(torch.squeeze(pred_val), torch.squeeze(y_val)).item())
+            train_loss.append(np.mean(batch_loss))
+        return train_loss, val_loss
 
     def predict(self, x: torch.Tensor) -> np.ndarray:
         """
