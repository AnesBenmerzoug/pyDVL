--- conflicted
+++ resolved
@@ -4,10 +4,7 @@
 - batched conjugate gradient.
 - error bound for conjugate gradient.
 """
-<<<<<<< HEAD
-=======
 import logging
->>>>>>> 5401bbe4
 from typing import TYPE_CHECKING, Callable, Optional, Union
 
 import numpy as np
@@ -18,12 +15,9 @@
 if TYPE_CHECKING:
     from numpy.typing import NDArray
 
-<<<<<<< HEAD
-
 __all__ = ["batched_preconditioned_conjugate_gradient"]
-=======
+
 logger = logging.getLogger(__name__)
->>>>>>> 5401bbe4
 
 
 def batched_preconditioned_conjugate_gradient(
