"""
Simple implementation of DataShapley [1].

TODO:
 * don't copy data to all workers foolishly
 * use ray / whatever to distribute jobs to multiple machines
 * provide a single interface "montecarlo_shapley" for all methods with the
   parallelization backend as an argument ("multiprocessing", "ray", "serial")
 * shapley values for groups of samples
"""
from collections import OrderedDict
from time import time
from typing import List, Optional, Tuple

import numpy as np
from joblib import Parallel, delayed

from valuation.reporting.scores import sort_values, sort_values_array
from valuation.utils import Utility, bootstrap_test_score, vanishing_derivatives
from valuation.utils.numeric import PowerSetDistribution, random_powerset
from valuation.utils.parallel import (
    Coordinator,
    InterruptibleWorker,
    MapReduceJob,
    make_nested_backend,
    map_reduce,
)
from valuation.utils.progress import maybe_progress

__all__ = [
    "truncated_montecarlo_shapley",
    "serial_truncated_montecarlo_shapley",
    "permutation_montecarlo_shapley",
    "combinatorial_montecarlo_shapley",
]


class ShapleyWorker(InterruptibleWorker):
    """A worker. It should work."""

    def __init__(
        self,
        u: Utility,
        global_score: float,
        score_tolerance: float,
        min_scores: int,
        progress: bool,
        **kwargs,
    ):
        """
        :param u: Utility object with model, data, and scoring function
        :param global_score: Score of the model on an independent test set
        :param score_tolerance: For every permutation, computation stops
         after the mean increase in performance is within score_tolerance of
         global_score
        :param min_scores: Use so many of the last samples for a permutation
         in order to compute the moving average of scores.
        :param progress: set to True to display progress bars

        """
        super().__init__(**kwargs)

        self.u = u
        self.global_score = global_score
        self.min_scores = min_scores
        self.score_tolerance = score_tolerance
        self.num_samples = len(self.u.data)
        self.progress = progress
        self.pbar = maybe_progress(
            self.num_samples,
            self.progress,
            position=self.id,
            desc=f"Worker {self.id:02d}",
        )

    def _run(self, permutation: np.ndarray) -> Tuple[np.ndarray, Optional[int]]:
        """ """
        n = len(permutation)
        scores = np.zeros(n)

        self.pbar.reset()
        early_stop = None
        prev_score = 0.0
        last_scores = -np.inf * np.ones(self.min_scores)
        for i, idx in enumerate(permutation):
            if self.aborted():
                break
            # Stop if last min_scores have an average mean below threshold:
            mean_score = np.nanmean(last_scores)
            if np.isclose(mean_score, self.global_score, atol=self.score_tolerance):
                early_stop = i
                break
            score = self.u(permutation[: i + 1])
            last_scores[i % self.min_scores] = score  # order doesn't matter
            scores[idx] = score - prev_score
            prev_score = score
            self.pbar.set_postfix_str(
                f"last {self.min_scores} scores: " f"{mean_score:.2e}"
            )
            self.pbar.update()
        # self.pbar.close()
        return scores, early_stop


def truncated_montecarlo_shapley(
    u: Utility,
    bootstrap_iterations: int,
    min_scores: int,
    score_tolerance: float,
    min_values: int,
    value_tolerance: float,
    max_iterations: int,
    num_workers: int,
    run_id: int = 0,
    progress: bool = False,
) -> Tuple[OrderedDict, List[int]]:
    """MonteCarlo approximation to the Shapley value of data points.

    Instead of naively implementing the expectation, we sequentially add points
    to a dataset from a permutation. We compute scores and stop when model
    performance doesn't increase beyond a threshold.

    We keep sampling permutations and updating all values until the change in
    the moving average for all values falls below another threshold.

        :param u: Utility object with model, data, and scoring function
        :param bootstrap_iterations: Repeat the computation of `global_score`
         this many times to estimate its variance.
        :param min_scores: Use so many of the last scores in order to compute
         the moving average.
        :param score_tolerance: For every permutation, computation stops
         after the mean increase in performance is within score_tolerance*stddev
         of the bootstrapped score over the **test** set (i.e. we bootstrap to
         compute variance of scores, then use that to stop)
        :param min_values: complete at least these many value computations for
         every index and use so many of the last values for each sample index
         in order to compute the moving averages of values.
        :param value_tolerance: Stop sampling permutations after the first
         derivative of the means of the last min_steps values are within
         eps close to 0
        :param max_iterations: never run more than this many iterations (in
         total, across all workers: if num_workers = 100 and max_iterations =
         100, then each worker will run at most one job)
        :param num_workers: number of workers processing permutations. Set e.g.
        to available_cpus()/t if each worker runs on t threads.
        :param run_id: for display purposes (location of progress bar)
        :param progress: set to True to use tqdm progress bars.
        :return: Dict of approximated Shapley values for the indices

    """
    n = len(u.data)
    values = np.zeros(n).reshape((-1, 1))
    converged_history = []

    mean, std = bootstrap_test_score(u, bootstrap_iterations)
    global_score = mean
    score_tolerance *= std

    def process_result(result: Tuple):
        nonlocal values
        scores, _ = result
        values = np.concatenate([values, scores.reshape((-1, 1))], axis=1)

    worker_params = {
        "u": u,
        "global_score": global_score,
        "score_tolerance": score_tolerance,
        "min_scores": min_scores,
        "progress": progress,
    }
    boss = Coordinator(processor=process_result)
    boss.instantiate(num_workers, ShapleyWorker, **worker_params)

    # Fill the queue before starting the workers or they will immediately quit
    for _ in range(2 * num_workers):
        boss.put(np.random.permutation(u.data.indices))

    boss.start()

    pbar = maybe_progress(n, progress, position=0, desc=f"Run {run_id}. Converged")
    converged = iteration = 0
    while converged < n and iteration <= max_iterations:
        boss.get_and_process()
        boss.put(np.random.permutation(u.data.indices))
        iteration += 1

        converged = vanishing_derivatives(
            values, min_values=min_values, atol=value_tolerance
        )
        converged_history.append(converged)
        # converged can decrease. reset() clears times, but if just call
        # update(), the bar collapses. This is some hackery to fix that:
        pbar.n = converged
        pbar.last_print_n, pbar.last_print_t = converged, time()
        pbar.refresh()

    boss.end(pbar)
    pbar.close()
    return sort_values_array(values), converged_history


# @checkpoint(["converged_history", "values"])
def serial_truncated_montecarlo_shapley(
    u: Utility,
    bootstrap_iterations: int,
    score_tolerance: float,
    min_steps: int,
    value_tolerance: float,
    max_iterations: int,
    progress: bool = False,
) -> Tuple[OrderedDict, List[int]]:
    """Truncated MonteCarlo method to compute Shapley values of data points
     using only one CPU.

    Instead of naively implementing the expectation, we sequentially add points
    to a dataset from a permutation. We compute scores and stop when model
    performance doesn't increase beyond a threshold.

    We keep sampling permutations and updating all values until the change in
    the moving average for all values falls below another threshold.

        :param u: Utility object with model, data, and scoring function
        :param bootstrap_iterations: Repeat global_score computation this many
         times to estimate variance.
        :param score_tolerance: For every permutation, computation stops
         after the mean increase in performance is within score_tolerance*stddev
         of the bootstrapped score over the **test** set (i.e. we bootstrap to
         compute variance of scores, then use that to stop)
        :param min_steps: use so many of the last values for each sample index
         in order to compute the moving averages of values.
        :param value_tolerance: Stop sampling permutations after the first
         derivative of the means of the last min_steps values are within
         eps close to 0
        :param max_iterations: never run more than these many iterations
        :param progress: whether to display progress bars
        # :param values: Use these as starting point (retake computation)
        # :param converged_history: Append to this history
        :return: Dict of approximated Shapley values for the indices

    """
    n = len(u.data)
    all_marginals = np.zeros(n).reshape((-1, 1))

    converged_history = []

    m, s = bootstrap_test_score(u, bootstrap_iterations)
    global_score, eps = m, score_tolerance * s

    iteration = 1
    pbar = maybe_progress(
        range(max_iterations), progress, position=0, desc="Iterations"
    )
    pbar2 = maybe_progress(range(n), progress, position=1, desc="Converged")
    while iteration < max_iterations:
        permutation = np.random.permutation(u.data.indices)
        marginals = np.zeros(n)
        prev_score = 0.0
        last_scores = -np.inf * np.ones(min_steps)
        pbar2.reset(total=n)
        for i, j in enumerate(permutation):
            if np.isclose(np.nanmean(last_scores), global_score, atol=eps):
                continue
            # Careful: for some models there might be nans, e.g. for i=0 or i=1!
            score = u(permutation[: i + 1])
            last_scores[i % min_steps] = score  # order doesn't matter
            marginals[j] = score - prev_score
            prev_score = score

        all_marginals = np.concatenate(
            [all_marginals, marginals.reshape((-1, 1))], axis=1
        )

        converged = vanishing_derivatives(
            all_marginals, min_values=min_steps, atol=value_tolerance
        )
        converged_history.append(converged)
        pbar2.update(converged)
        if converged >= n:
            break
        iteration += 1
        pbar.update()

    pbar.close()
    values = np.nanmean(all_marginals, axis=1)
    values = {i: v for i, v in enumerate(values)}
    return sort_values(values), converged_history


def permutation_montecarlo_shapley(
    u: Utility, max_iterations: int, num_jobs: int = 1, progress: bool = False
) -> Tuple[OrderedDict, None]:
    """
    FIXME: the sum of values tends to cancel out, even though the ranking is ok
    """

    def fun(job_id: int):
        n = len(u.data)
        values = np.zeros(n).reshape((-1, 1))
        pbar = maybe_progress(max_iterations, progress, position=job_id)
        for _ in pbar:
            prev_score = 0.0
            permutation = np.random.permutation(u.data.indices)
            marginals = np.zeros((n, 1))
            for i, idx in enumerate(permutation):
                score = u(permutation[: i + 1])
                marginals[idx] = score - prev_score
                prev_score = score
            values = np.concatenate([values, marginals], axis=1)
        # Careful: for some models there might be nans, e.g. for i=0 or i=1!
        return np.sum(values, axis=1)

    backend = make_nested_backend("loky")()
    results = Parallel(n_jobs=num_jobs, backend=backend)(
        delayed(fun)(job_id=j + 1) for j in range(num_jobs)
    )
    acc = np.row_stack(results).sum(axis=0) / (max_iterations * num_jobs)
    return sort_values({i: v for i, v in enumerate(acc)}), None


# FIXME: This is completely broken. Normalization is in a weird way. (??!?)
def combinatorial_montecarlo_shapley(
    u: Utility, max_iterations: int, num_jobs: int = 1, progress: bool = False
) -> Tuple[OrderedDict, None]:
    """Computes an approximate Shapley value using the combinatorial
    definition and MonteCarlo samples.

    FIXME: this seems to have very high variance! It might help to implement
     importance sampling with more weight for smaller set sizes, where value
      contributions are likely to be higher.
      UPDATE: Seems dubious, since the uniform sampling strategy does not help
    """
    n = len(u.data)

    # TODO: make this a parameter
    dist = PowerSetDistribution.WEIGHTED

    def fun(indices: np.ndarray, job_id: int) -> np.ndarray:
        values = np.zeros(len(indices))
        for i, idx in enumerate(indices):
            # Randomly sample subsets of full dataset without idx
            subset = np.setxor1d(u.data.indices, [idx], assume_unique=True)
            power_set = random_powerset(subset, dist=dist, max_subsets=max_iterations)
            # Normalization accounts for a uniform dist. on powerset (i.e. not
            # weighted by set size) and the montecarlo sampling
<<<<<<< HEAD
            for s in maybe_progress(power_set, progress, desc=f"Index {idx}",
                                    total=max_iterations, position=job_id):
                values[i] += (u({idx}.union(s)) - u(s)) \
                             / np.math.comb(n-1, len(s))

        # correction = 1 if dist == PowerSetDistribution.WEIGHTED else 2**(n-1)/n
        correction = 1
=======
            for s in maybe_progress(
                power_set,
                progress,
                desc=f"Index {idx}",
                total=max_iterations,
                position=job_id,
            ):
                values[i] += (u({idx}.union(s)) - u(s)) / np.math.comb(n - 1, len(s))

        correction = 1 if dist == PowerSetDistribution.WEIGHTED else 2 ** (n - 1) / n
>>>>>>> b79d0bac
        return correction * values / max_iterations

    job = MapReduceJob.from_fun(fun, np.concatenate)
    results = map_reduce(job, u.data.indices, num_jobs=num_jobs)[0]

    return sort_values({i: v for i, v in enumerate(results)}), None<|MERGE_RESOLUTION|>--- conflicted
+++ resolved
@@ -289,10 +289,6 @@
 def permutation_montecarlo_shapley(
     u: Utility, max_iterations: int, num_jobs: int = 1, progress: bool = False
 ) -> Tuple[OrderedDict, None]:
-    """
-    FIXME: the sum of values tends to cancel out, even though the ranking is ok
-    """
-
     def fun(job_id: int):
         n = len(u.data)
         values = np.zeros(n).reshape((-1, 1))
@@ -317,21 +313,16 @@
     return sort_values({i: v for i, v in enumerate(acc)}), None
 
 
-# FIXME: This is completely broken. Normalization is in a weird way. (??!?)
 def combinatorial_montecarlo_shapley(
     u: Utility, max_iterations: int, num_jobs: int = 1, progress: bool = False
 ) -> Tuple[OrderedDict, None]:
     """Computes an approximate Shapley value using the combinatorial
     definition and MonteCarlo samples.
-
-    FIXME: this seems to have very high variance! It might help to implement
-     importance sampling with more weight for smaller set sizes, where value
-      contributions are likely to be higher.
-      UPDATE: Seems dubious, since the uniform sampling strategy does not help
+    Important: convergence is much slower than permutation based sampling, so
+    permutation_montecarlo_shapley should be preferred.
     """
     n = len(u.data)
 
-    # TODO: make this a parameter
     dist = PowerSetDistribution.WEIGHTED
 
     def fun(indices: np.ndarray, job_id: int) -> np.ndarray:
@@ -342,15 +333,6 @@
             power_set = random_powerset(subset, dist=dist, max_subsets=max_iterations)
             # Normalization accounts for a uniform dist. on powerset (i.e. not
             # weighted by set size) and the montecarlo sampling
-<<<<<<< HEAD
-            for s in maybe_progress(power_set, progress, desc=f"Index {idx}",
-                                    total=max_iterations, position=job_id):
-                values[i] += (u({idx}.union(s)) - u(s)) \
-                             / np.math.comb(n-1, len(s))
-
-        # correction = 1 if dist == PowerSetDistribution.WEIGHTED else 2**(n-1)/n
-        correction = 1
-=======
             for s in maybe_progress(
                 power_set,
                 progress,
@@ -360,8 +342,7 @@
             ):
                 values[i] += (u({idx}.union(s)) - u(s)) / np.math.comb(n - 1, len(s))
 
-        correction = 1 if dist == PowerSetDistribution.WEIGHTED else 2 ** (n - 1) / n
->>>>>>> b79d0bac
+        correction = 2 ** (n - 1) / n
         return correction * values / max_iterations
 
     job = MapReduceJob.from_fun(fun, np.concatenate)
