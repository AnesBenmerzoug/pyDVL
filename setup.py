--- conflicted
+++ resolved
@@ -12,11 +12,7 @@
     package_dir={"": "src"},
     packages=find_packages(where="src"),
     include_package_data=True,
-<<<<<<< HEAD
-    version="0.1.1.dev0",
-=======
-    version="0.1.1-dev1",
->>>>>>> d61cd6ad
+    version="0.1.1.dev1",
     description="The Python Data Valuation Library",
     install_requires=[
         line
