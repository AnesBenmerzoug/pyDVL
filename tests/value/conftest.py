--- conflicted
+++ resolved
@@ -8,13 +8,9 @@
 from sklearn.preprocessing import PolynomialFeatures
 
 from pydvl.utils import Dataset, SupervisedModel, Utility
-<<<<<<< HEAD
 from pydvl.utils.status import Status
 from pydvl.value import ValuationResult
-=======
 from pydvl.utils.config import ParallelConfig
-from pydvl.value import ValuationResult, ValuationStatus
->>>>>>> 52f58b3a
 
 from . import polynomial
 
