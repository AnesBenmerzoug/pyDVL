--- conflicted
+++ resolved
@@ -2,19 +2,16 @@
 
 ## Unreleased
 
-<<<<<<< HEAD
 - Create new `RayExecutor` class based on the concurrent.futures API,
   use the new class to fix an issue with
   Truncated Monte Carlo Shapley (TMCS) starting
   too many processes and dying 
   [PR #329](https://github.com/appliedAI-Initiative/pyDVL/pull/329)
-=======
 - Fix release job not triggering on CI when a new tag is pushed
   [PR #331](https://github.com/appliedAI-Initiative/pyDVL/pull/331)
 - Added alias `ApproShapley` from Castro et al. 2009 for permutation Shapley
   [PR #332](https://github.com/appliedAI-Initiative/pyDVL/pull/332)
 
->>>>>>> 633f239b
 
 ## 0.6.0 - 🆕 New algorithms, cleanup and bug fixes 🏗
 
