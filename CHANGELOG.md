--- conflicted
+++ resolved
@@ -2,10 +2,8 @@
 
 ## Unreleased
 
-<<<<<<< HEAD
 - Implemented exact games in Castro et al. 2009 and 2017
   [PR #341](https://github.com/appliedAI-Initiative/pyDVL/pull/341)
-=======
 - Major changes to IF interface and functionality
   [PR #278](https://github.com/appliedAI-Initiative/pyDVL/pull/278)
 
@@ -13,7 +11,6 @@
 
 - Fix parsing keyword arguments of `compute_semivalues` dispatch function
   [PR #333](https://github.com/appliedAI-Initiative/pyDVL/pull/333)
->>>>>>> d5381d7a
 - Create new `RayExecutor` class based on the concurrent.futures API,
   use the new class to fix an issue with Truncated Monte Carlo Shapley
   (TMCS) starting too many processes and dying, plus other small changes
