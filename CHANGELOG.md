--- conflicted
+++ resolved
@@ -11,18 +11,15 @@
 - **Breaking change:** Introduces a class ValuationResult to gather and inspect
   results from all valuation algorithms
   [PR #214](https://github.com/appliedAI-Initiative/pyDVL/pull/214)
-<<<<<<< HEAD
+- Fixes bug in Influence calculation with multi-dimensional input and adds
+  new example notebook
+  [PR #195](https://github.com/appliedAI-Initiative/pyDVL/pull/195)
 - **Breaking change**: Passes the input to `MapReduceJob` at initialization,
   removes `chunkify_inputs` argument from `MapReduceJob`,
   renames ParallelConfig's `num_workers` attribute to `n_local_workers`,
   fixes a bug in `MapReduceJob`'s chunkification when `n_runs` >= `n_jobs`,
   and defines a sequential parallel backend to run all jobs in the current thread
   [PR #232](https://github.com/appliedAI-Initiative/pyDVL/pull/232)
-=======
-- Fixes bug in Influence calculation with multi-dimensional input and adds
-  new example notebook
-  [PR #195](https://github.com/appliedAI-Initiative/pyDVL/pull/195)
->>>>>>> fd442ec9
 
 ## 0.3.0 - 💥 Breaking changes
 
